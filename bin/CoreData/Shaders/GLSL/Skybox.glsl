--- conflicted
+++ resolved
@@ -1,28 +1,3 @@
-<<<<<<< HEAD
-#include "Uniforms.glsl"
-#include "Samplers.glsl"
-#include "Transform.glsl"
-
-varying vec3 vTexCoord;
-
-void VS()
-{
-    mat4 modelMatrix = iModelMatrix;
-    vec3 worldPos = GetWorldPos(modelMatrix);
-    gl_Position = GetClipPos(worldPos);
-    gl_Position.z = gl_Position.w;
-    vTexCoord = iPos.xyz;
-}
-
-void PS()
-{
-    vec4 sky = cMatDiffColor * textureCube(sDiffCubeMap, vTexCoord);
-    #ifdef HDRSCALE
-        sky = pow(sky + clamp((cAmbientColor.a - 1.0) * 0.1, 0.0, 0.25), max(vec4(cAmbientColor.a), 1.0)) * clamp(cAmbientColor.a, 0.0, 1.0);
-    #endif
-    gl_FragColor = sky;
-}
-=======
 #include "Uniforms.glsl"
 #include "Samplers.glsl"
 #include "Transform.glsl"
@@ -53,5 +28,4 @@
         sky = pow(sky + clamp((cAmbientColor.a - 1.0) * 0.1, 0.0, 0.25), max(vec4(cAmbientColor.a), 1.0)) * clamp(cAmbientColor.a, 0.0, 1.0);
     #endif
     gl_FragColor = sky;
-}
->>>>>>> 7ec6290d
+}