<<<<<<< HEAD
//
// Copyright (c) 2008-2018 the Urho3D project.
//
// Permission is hereby granted, free of charge, to any person obtaining a copy
// of this software and associated documentation files (the "Software"), to deal
// in the Software without restriction, including without limitation the rights
// to use, copy, modify, merge, publish, distribute, sublicense, and/or sell
// copies of the Software, and to permit persons to whom the Software is
// furnished to do so, subject to the following conditions:
//
// The above copyright notice and this permission notice shall be included in
// all copies or substantial portions of the Software.
//
// THE SOFTWARE IS PROVIDED "AS IS", WITHOUT WARRANTY OF ANY KIND, EXPRESS OR
// IMPLIED, INCLUDING BUT NOT LIMITED TO THE WARRANTIES OF MERCHANTABILITY,
// FITNESS FOR A PARTICULAR PURPOSE AND NONINFRINGEMENT. IN NO EVENT SHALL THE
// AUTHORS OR COPYRIGHT HOLDERS BE LIABLE FOR ANY CLAIM, DAMAGES OR OTHER
// LIABILITY, WHETHER IN AN ACTION OF CONTRACT, TORT OR OTHERWISE, ARISING FROM,
// OUT OF OR IN CONNECTION WITH THE SOFTWARE OR THE USE OR OTHER DEALINGS IN
// THE SOFTWARE.
//

#include "../Precompiled.h"

#include "../Core/StringUtils.h"

#include <cstdio>

#include "../DebugNew.h"

namespace Urho3D
{

static const String base64_chars =
    "ABCDEFGHIJKLMNOPQRSTUVWXYZ"
    "abcdefghijklmnopqrstuvwxyz"
    "0123456789+/";

unsigned CountElements(const char* buffer, char separator)
{
    if (!buffer)
        return 0;

    const char* endPos = buffer + String::CStringLength(buffer);
    const char* pos = buffer;
    unsigned ret = 0;

    while (pos < endPos)
    {
        if (*pos != separator)
            break;
        ++pos;
    }

    while (pos < endPos)
    {
        const char* start = pos;

        while (start < endPos)
        {
            if (*start == separator)
                break;

            ++start;
        }

        if (start == endPos)
        {
            ++ret;
            break;
        }

        const char* end = start;

        while (end < endPos)
        {
            if (*end != separator)
                break;

            ++end;
        }

        ++ret;
        pos = end;
    }

    return ret;
}

bool ToBool(const String& source)
{
    return ToBool(source.CString());
}

bool ToBool(const char* source)
{
    unsigned length = String::CStringLength(source);

    for (unsigned i = 0; i < length; ++i)
    {
        auto c = (char)tolower(source[i]);
        if (c == 't' || c == 'y' || c == '1')
            return true;
        else if (c != ' ' && c != '\t')
            break;
    }

    return false;
}

int ToInt(const String& source, int base)
{
    return ToInt(source.CString(), base);
}

int ToInt(const char* source, int base)
{
    if (!source)
        return 0;

    // Shield against runtime library assert by converting illegal base values to 0 (autodetect)
    if (base < 2 || base > 36)
        base = 0;

    return (int)strtol(source, nullptr, base);
}

long long ToInt64(const char* source, int base)
{
    if (!source)
        return 0;

    // Shield against runtime library assert by converting illegal base values to 0 (autodetect)
    if (base < 2 || base > 36)
        base = 0;

    return strtoll(source, nullptr, base);
}

long long ToInt64(const String& source, int base)
{
    return ToInt64(source.CString(), base);
}

unsigned ToUInt(const String& source, int base)
{
    return ToUInt(source.CString(), base);
}

unsigned long long ToUInt64(const char* source, int base)
{
    if (!source)
        return 0;

    // Shield against runtime library assert by converting illegal base values to 0 (autodetect)
    if (base < 2 || base > 36)
        base = 0;

    return strtoull(source, nullptr, base);
}

unsigned long long ToUInt64(const String& source, int base)
{
    return ToUInt64(source.CString(), base);
}

unsigned ToUInt(const char* source, int base)
{
    if (!source)
        return 0;

    if (base < 2 || base > 36)
        base = 0;

    return (unsigned)strtoul(source, nullptr, base);
}

float ToFloat(const String& source)
{
    return ToFloat(source.CString());
}

float ToFloat(const char* source)
{
    if (!source)
        return 0;

    return (float)strtod(source, nullptr);
}

double ToDouble(const String& source)
{
    return ToDouble(source.CString());
}

double ToDouble(const char* source)
{
    if (!source)
        return 0;

    return strtod(source, nullptr);
}

Color ToColor(const String& source)
{
    return ToColor(source.CString());
}

Color ToColor(const char* source)
{
    Color ret;

    unsigned elements = CountElements(source, ' ');
    if (elements < 3)
        return ret;

    auto* ptr = (char*)source;
    ret.r_ = (float)strtod(ptr, &ptr);
    ret.g_ = (float)strtod(ptr, &ptr);
    ret.b_ = (float)strtod(ptr, &ptr);
    if (elements > 3)
        ret.a_ = (float)strtod(ptr, &ptr);

    return ret;
}

IntRect ToIntRect(const String& source)
{
    return ToIntRect(source.CString());
}

IntRect ToIntRect(const char* source)
{
    IntRect ret(IntRect::ZERO);

    unsigned elements = CountElements(source, ' ');
    if (elements < 4)
        return ret;

    auto* ptr = (char*)source;
    ret.left_ = (int)strtol(ptr, &ptr, 10);
    ret.top_ = (int)strtol(ptr, &ptr, 10);
    ret.right_ = (int)strtol(ptr, &ptr, 10);
    ret.bottom_ = (int)strtol(ptr, &ptr, 10);

    return ret;
}

IntVector2 ToIntVector2(const String& source)
{
    return ToIntVector2(source.CString());
}

IntVector2 ToIntVector2(const char* source)
{
    IntVector2 ret(IntVector2::ZERO);

    unsigned elements = CountElements(source, ' ');
    if (elements < 2)
        return ret;

    auto* ptr = (char*)source;
    ret.x_ = (int)strtol(ptr, &ptr, 10);
    ret.y_ = (int)strtol(ptr, &ptr, 10);

    return ret;
}

IntVector3 ToIntVector3(const String& source)
{
    return ToIntVector3(source.CString());
}

IntVector3 ToIntVector3(const char* source)
{
    IntVector3 ret(IntVector3::ZERO);

    unsigned elements = CountElements(source, ' ');
    if (elements < 3)
        return ret;

    auto* ptr = (char*)source;
    ret.x_ = (int)strtol(ptr, &ptr, 10);
    ret.y_ = (int)strtol(ptr, &ptr, 10);
    ret.z_ = (int)strtol(ptr, &ptr, 10);

    return ret;
}

Rect ToRect(const String& source)
{
    return ToRect(source.CString());
}

Rect ToRect(const char* source)
{
    Rect ret(Rect::ZERO);

    unsigned elements = CountElements(source, ' ');
    if (elements < 4)
        return ret;

    auto* ptr = (char*)source;
    ret.min_.x_ = (float)strtod(ptr, &ptr);
    ret.min_.y_ = (float)strtod(ptr, &ptr);
    ret.max_.x_ = (float)strtod(ptr, &ptr);
    ret.max_.y_ = (float)strtod(ptr, &ptr);

    return ret;
}

Quaternion ToQuaternion(const String& source)
{
    return ToQuaternion(source.CString());
}

Quaternion ToQuaternion(const char* source)
{
    unsigned elements = CountElements(source, ' ');
    auto* ptr = (char*)source;

    if (elements < 3)
        return Quaternion::IDENTITY;
    else if (elements < 4)
    {
        // 3 coords specified: conversion from Euler angles
        float x, y, z;
        x = (float)strtod(ptr, &ptr);
        y = (float)strtod(ptr, &ptr);
        z = (float)strtod(ptr, &ptr);

        return Quaternion(x, y, z);
    }
    else
    {
        // 4 coords specified: full quaternion
        Quaternion ret;
        ret.w_ = (float)strtod(ptr, &ptr);
        ret.x_ = (float)strtod(ptr, &ptr);
        ret.y_ = (float)strtod(ptr, &ptr);
        ret.z_ = (float)strtod(ptr, &ptr);

        return ret;
    }
}

Vector2 ToVector2(const String& source)
{
    return ToVector2(source.CString());
}

Vector2 ToVector2(const char* source)
{
    Vector2 ret(Vector2::ZERO);

    unsigned elements = CountElements(source, ' ');
    if (elements < 2)
        return ret;

    auto* ptr = (char*)source;
    ret.x_ = (float)strtod(ptr, &ptr);
    ret.y_ = (float)strtod(ptr, &ptr);

    return ret;
}

Vector3 ToVector3(const String& source)
{
    return ToVector3(source.CString());
}

Vector3 ToVector3(const char* source)
{
    Vector3 ret(Vector3::ZERO);

    unsigned elements = CountElements(source, ' ');
    if (elements < 3)
        return ret;

    auto* ptr = (char*)source;
    ret.x_ = (float)strtod(ptr, &ptr);
    ret.y_ = (float)strtod(ptr, &ptr);
    ret.z_ = (float)strtod(ptr, &ptr);

    return ret;
}

Vector4 ToVector4(const String& source, bool allowMissingCoords)
{
    return ToVector4(source.CString(), allowMissingCoords);
}

Vector4 ToVector4(const char* source, bool allowMissingCoords)
{
    Vector4 ret(Vector4::ZERO);

    unsigned elements = CountElements(source, ' ');
    auto* ptr = (char*)source;

    if (!allowMissingCoords)
    {
        if (elements < 4)
            return ret;

        ret.x_ = (float)strtod(ptr, &ptr);
        ret.y_ = (float)strtod(ptr, &ptr);
        ret.z_ = (float)strtod(ptr, &ptr);
        ret.w_ = (float)strtod(ptr, &ptr);

        return ret;
    }
    else
    {
        if (elements > 0)
            ret.x_ = (float)strtod(ptr, &ptr);
        if (elements > 1)
            ret.y_ = (float)strtod(ptr, &ptr);
        if (elements > 2)
            ret.z_ = (float)strtod(ptr, &ptr);
        if (elements > 3)
            ret.w_ = (float)strtod(ptr, &ptr);

        return ret;
    }
}

Variant ToVectorVariant(const String& source)
{
    return ToVectorVariant(source.CString());
}

Variant ToVectorVariant(const char* source)
{
    Variant ret;
    unsigned elements = CountElements(source, ' ');

    switch (elements)
    {
    case 1:
        ret.FromString(VAR_FLOAT, source);
        break;

    case 2:
        ret.FromString(VAR_VECTOR2, source);
        break;

    case 3:
        ret.FromString(VAR_VECTOR3, source);
        break;

    case 4:
        ret.FromString(VAR_VECTOR4, source);
        break;

    case 9:
        ret.FromString(VAR_MATRIX3, source);
        break;

    case 12:
        ret.FromString(VAR_MATRIX3X4, source);
        break;

    case 16:
        ret.FromString(VAR_MATRIX4, source);
        break;

    default:
        // Illegal input. Return variant remains empty
        break;
    }

    return ret;
}

Matrix3 ToMatrix3(const String& source)
{
    return ToMatrix3(source.CString());
}

Matrix3 ToMatrix3(const char* source)
{
    Matrix3 ret(Matrix3::ZERO);

    unsigned elements = CountElements(source, ' ');
    if (elements < 9)
        return ret;

    auto* ptr = (char*)source;
    ret.m00_ = (float)strtod(ptr, &ptr);
    ret.m01_ = (float)strtod(ptr, &ptr);
    ret.m02_ = (float)strtod(ptr, &ptr);
    ret.m10_ = (float)strtod(ptr, &ptr);
    ret.m11_ = (float)strtod(ptr, &ptr);
    ret.m12_ = (float)strtod(ptr, &ptr);
    ret.m20_ = (float)strtod(ptr, &ptr);
    ret.m21_ = (float)strtod(ptr, &ptr);
    ret.m22_ = (float)strtod(ptr, &ptr);

    return ret;
}

Matrix3x4 ToMatrix3x4(const String& source)
{
    return ToMatrix3x4(source.CString());
}

Matrix3x4 ToMatrix3x4(const char* source)
{
    Matrix3x4 ret(Matrix3x4::ZERO);

    unsigned elements = CountElements(source, ' ');
    if (elements < 12)
        return ret;

    auto* ptr = (char*)source;
    ret.m00_ = (float)strtod(ptr, &ptr);
    ret.m01_ = (float)strtod(ptr, &ptr);
    ret.m02_ = (float)strtod(ptr, &ptr);
    ret.m03_ = (float)strtod(ptr, &ptr);
    ret.m10_ = (float)strtod(ptr, &ptr);
    ret.m11_ = (float)strtod(ptr, &ptr);
    ret.m12_ = (float)strtod(ptr, &ptr);
    ret.m13_ = (float)strtod(ptr, &ptr);
    ret.m20_ = (float)strtod(ptr, &ptr);
    ret.m21_ = (float)strtod(ptr, &ptr);
    ret.m22_ = (float)strtod(ptr, &ptr);
    ret.m23_ = (float)strtod(ptr, &ptr);

    return ret;
}

Matrix4 ToMatrix4(const String& source)
{
    return ToMatrix4(source.CString());
}

Matrix4 ToMatrix4(const char* source)
{
    Matrix4 ret(Matrix4::ZERO);

    unsigned elements = CountElements(source, ' ');
    if (elements < 16)
        return ret;

    auto* ptr = (char*)source;
    ret.m00_ = (float)strtod(ptr, &ptr);
    ret.m01_ = (float)strtod(ptr, &ptr);
    ret.m02_ = (float)strtod(ptr, &ptr);
    ret.m03_ = (float)strtod(ptr, &ptr);
    ret.m10_ = (float)strtod(ptr, &ptr);
    ret.m11_ = (float)strtod(ptr, &ptr);
    ret.m12_ = (float)strtod(ptr, &ptr);
    ret.m13_ = (float)strtod(ptr, &ptr);
    ret.m20_ = (float)strtod(ptr, &ptr);
    ret.m21_ = (float)strtod(ptr, &ptr);
    ret.m22_ = (float)strtod(ptr, &ptr);
    ret.m23_ = (float)strtod(ptr, &ptr);
    ret.m30_ = (float)strtod(ptr, &ptr);
    ret.m31_ = (float)strtod(ptr, &ptr);
    ret.m32_ = (float)strtod(ptr, &ptr);
    ret.m33_ = (float)strtod(ptr, &ptr);

    return ret;
}

String ToString(void* value)
{
    return ToStringHex((unsigned)(size_t)value);
}

String ToStringHex(unsigned value)
{
    char tempBuffer[CONVERSION_BUFFER_LENGTH];
    sprintf(tempBuffer, "%08x", value);
    return String(tempBuffer);
}

void BufferToString(String& dest, const void* data, unsigned size)
{
    // Precalculate needed string size
    const auto* bytes = (const unsigned char*)data;
    unsigned length = 0;
    for (unsigned i = 0; i < size; ++i)
    {
        // Room for separator
        if (i)
            ++length;

        // Room for the value
        if (bytes[i] < 10)
            ++length;
        else if (bytes[i] < 100)
            length += 2;
        else
            length += 3;
    }

    dest.Resize(length);
    unsigned index = 0;

    // Convert values
    for (unsigned i = 0; i < size; ++i)
    {
        if (i)
            dest[index++] = ' ';

        if (bytes[i] < 10)
        {
            dest[index++] = '0' + bytes[i];
        }
        else if (bytes[i] < 100)
        {
            dest[index++] = (char)('0' + bytes[i] / 10);
            dest[index++] = (char)('0' + bytes[i] % 10);
        }
        else
        {
            dest[index++] = (char)('0' + bytes[i] / 100);
            dest[index++] = (char)('0' + bytes[i] % 100 / 10);
            dest[index++] = (char)('0' + bytes[i] % 10);
        }
    }
}

void StringToBuffer(PODVector<unsigned char>& dest, const String& source)
{
    StringToBuffer(dest, source.CString());
}

void StringToBuffer(PODVector<unsigned char>& dest, const char* source)
{
    if (!source)
    {
        dest.Clear();
        return;
    }

    unsigned size = CountElements(source, ' ');
    dest.Resize(size);

    bool inSpace = true;
    unsigned index = 0;
    unsigned value = 0;

    // Parse values
    const char* ptr = source;
    while (*ptr)
    {
        if (inSpace && *ptr != ' ')
        {
            inSpace = false;
            value = (unsigned)(*ptr - '0');
        }
        else if (!inSpace && *ptr != ' ')
        {
            value *= 10;
            value += *ptr - '0';
        }
        else if (!inSpace && *ptr == ' ')
        {
            dest[index++] = (unsigned char)value;
            inSpace = true;
        }

        ++ptr;
    }

    // Write the final value
    if (!inSpace && index < size)
        dest[index] = (unsigned char)value;
}

unsigned GetStringListIndex(const String& value, const String* strings, unsigned defaultIndex, bool caseSensitive)
{
    return GetStringListIndex(value.CString(), strings, defaultIndex, caseSensitive);
}

unsigned GetStringListIndex(const char* value, const String* strings, unsigned defaultIndex, bool caseSensitive)
{
    unsigned i = 0;

    while (!strings[i].Empty())
    {
        if (!strings[i].Compare(value, caseSensitive))
            return i;
        ++i;
    }

    return defaultIndex;
}

unsigned GetStringListIndex(const char* value, const char** strings, unsigned defaultIndex, bool caseSensitive)
{
    unsigned i = 0;

    while (strings[i])
    {
        if (!String::Compare(value, strings[i], caseSensitive))
            return i;
        ++i;
    }

    return defaultIndex;
}

String ToString(const char* formatString, ...)
{
    String ret;
    va_list args;
    va_start(args, formatString);
    ret.AppendWithFormatArgs(formatString, args);
    va_end(args);
    return ret;
}

bool IsAlpha(unsigned ch)
{
    return ch < 256 ? isalpha(ch) != 0 : false;
}

bool IsDigit(unsigned ch)
{
    return ch < 256 ? isdigit(ch) != 0 : false;
}

unsigned ToUpper(unsigned ch)
{
    return (unsigned)toupper(ch);
}

unsigned ToLower(unsigned ch)
{
    return (unsigned)tolower(ch);
}

String GetFileSizeString(unsigned long long memorySize)
{
    static const char* memorySizeStrings = "kMGTPE";

    String output;

    if (memorySize < 1024)
    {
        output = String(memorySize) + " b";
    }
    else
    {
        const auto exponent = (int)(log((double)memorySize) / log(1024.0));
        const double majorValue = ((double)memorySize) / pow(1024.0, exponent);
        char buffer[64];
        memset(buffer, 0, 64);
        sprintf(buffer, "%.1f", majorValue);
        output = buffer;
        output += " ";
        output += memorySizeStrings[exponent - 1];
    }

    return output;
}

// Implementation of base64 decoding originally by Ren� Nyffenegger.
// Modified by Konstantin Guschin and Lasse Oorni

/*
base64.cpp and base64.h

Copyright (C) 2004-2017 Ren� Nyffenegger

This source code is provided 'as-is', without any express or implied
warranty. In no event will the author be held liable for any damages
arising from the use of this software.

Permission is granted to anyone to use this software for any purpose,
including commercial applications, and to alter it and redistribute it
freely, subject to the following restrictions:

1. The origin of this source code must not be misrepresented; you must not
claim that you wrote the original source code. If you use this source code
in a product, an acknowledgment in the product documentation would be
appreciated but is not required.

2. Altered source versions must be plainly marked as such, and must not be
misrepresented as being the original source code.

3. This notice may not be removed or altered from any source distribution.

Ren� Nyffenegger rene.nyffenegger@adp-gmbh.ch

*/

static inline bool IsBase64(char c) {
    return (isalnum(c) || (c == '+') || (c == '/'));
}

PODVector<unsigned char> DecodeBase64(String encodedString)
{
    int inLen = encodedString.Length();
    int i = 0;
    int j = 0;
    int in_ = 0;
    unsigned char charArray4[4], charArray3[3];
    PODVector<unsigned char> ret;

    while (inLen-- && (encodedString[in_] != '=') && IsBase64(encodedString[in_]))
    {
        charArray4[i++] = encodedString[in_];
        in_++;

        if (i == 4)
        {
            for (i = 0; i < 4; i++)
                charArray4[i] = base64_chars.Find(charArray4[i]);

            charArray3[0] = (charArray4[0] << 2u) + ((charArray4[1] & 0x30u) >> 4u);
            charArray3[1] = ((charArray4[1] & 0xfu) << 4u) + ((charArray4[2] & 0x3cu) >> 2u);
            charArray3[2] = ((charArray4[2] & 0x3u) << 6u) + charArray4[3];

            for (i = 0; (i < 3); i++)
                ret.Push(charArray3[i]);

            i = 0;
        }
    }

    if (i)
    {
        for (j = i; j <4; j++)
            charArray4[j] = 0;

        for (j = 0; j <4; j++)
            charArray4[j] = base64_chars.Find(charArray4[j]);

        charArray3[0] = (charArray4[0] << 2u) + ((charArray4[1] & 0x30u) >> 4u);
        charArray3[1] = ((charArray4[1] & 0xfu) << 4u) + ((charArray4[2] & 0x3cu) >> 2u);
        charArray3[2] = ((charArray4[2] & 0x3u) << 6u) + charArray4[3];

        for (j = 0; (j < i - 1); j++)
            ret.Push(charArray3[j]);
    }

    return ret;
}

}
=======
//
// Copyright (c) 2008-2019 the Urho3D project.
//
// Permission is hereby granted, free of charge, to any person obtaining a copy
// of this software and associated documentation files (the "Software"), to deal
// in the Software without restriction, including without limitation the rights
// to use, copy, modify, merge, publish, distribute, sublicense, and/or sell
// copies of the Software, and to permit persons to whom the Software is
// furnished to do so, subject to the following conditions:
//
// The above copyright notice and this permission notice shall be included in
// all copies or substantial portions of the Software.
//
// THE SOFTWARE IS PROVIDED "AS IS", WITHOUT WARRANTY OF ANY KIND, EXPRESS OR
// IMPLIED, INCLUDING BUT NOT LIMITED TO THE WARRANTIES OF MERCHANTABILITY,
// FITNESS FOR A PARTICULAR PURPOSE AND NONINFRINGEMENT. IN NO EVENT SHALL THE
// AUTHORS OR COPYRIGHT HOLDERS BE LIABLE FOR ANY CLAIM, DAMAGES OR OTHER
// LIABILITY, WHETHER IN AN ACTION OF CONTRACT, TORT OR OTHERWISE, ARISING FROM,
// OUT OF OR IN CONNECTION WITH THE SOFTWARE OR THE USE OR OTHER DEALINGS IN
// THE SOFTWARE.
//

#include "../Precompiled.h"

#include "../Core/StringUtils.h"

#include <cstdio>

#include "../DebugNew.h"

namespace Urho3D
{

static const String base64_chars =
    "ABCDEFGHIJKLMNOPQRSTUVWXYZ"
    "abcdefghijklmnopqrstuvwxyz"
    "0123456789+/";

unsigned CountElements(const char* buffer, char separator)
{
    if (!buffer)
        return 0;

    const char* endPos = buffer + String::CStringLength(buffer);
    const char* pos = buffer;
    unsigned ret = 0;

    while (pos < endPos)
    {
        if (*pos != separator)
            break;
        ++pos;
    }

    while (pos < endPos)
    {
        const char* start = pos;

        while (start < endPos)
        {
            if (*start == separator)
                break;

            ++start;
        }

        if (start == endPos)
        {
            ++ret;
            break;
        }

        const char* end = start;

        while (end < endPos)
        {
            if (*end != separator)
                break;

            ++end;
        }

        ++ret;
        pos = end;
    }

    return ret;
}

bool ToBool(const String& source)
{
    return ToBool(source.CString());
}

bool ToBool(const char* source)
{
    unsigned length = String::CStringLength(source);

    for (unsigned i = 0; i < length; ++i)
    {
        auto c = (char)tolower(source[i]);
        if (c == 't' || c == 'y' || c == '1')
            return true;
        else if (c != ' ' && c != '\t')
            break;
    }

    return false;
}

int ToInt(const String& source, int base)
{
    return ToInt(source.CString(), base);
}

int ToInt(const char* source, int base)
{
    if (!source)
        return 0;

    // Shield against runtime library assert by converting illegal base values to 0 (autodetect)
    if (base < 2 || base > 36)
        base = 0;

    return (int)strtol(source, nullptr, base);
}

long long ToInt64(const char* source, int base)
{
    if (!source)
        return 0;

    // Shield against runtime library assert by converting illegal base values to 0 (autodetect)
    if (base < 2 || base > 36)
        base = 0;

    return strtoll(source, nullptr, base);
}

long long ToInt64(const String& source, int base)
{
    return ToInt64(source.CString(), base);
}

unsigned ToUInt(const String& source, int base)
{
    return ToUInt(source.CString(), base);
}

unsigned long long ToUInt64(const char* source, int base)
{
    if (!source)
        return 0;

    // Shield against runtime library assert by converting illegal base values to 0 (autodetect)
    if (base < 2 || base > 36)
        base = 0;

    return strtoull(source, nullptr, base);
}

unsigned long long ToUInt64(const String& source, int base)
{
    return ToUInt64(source.CString(), base);
}

unsigned ToUInt(const char* source, int base)
{
    if (!source)
        return 0;

    if (base < 2 || base > 36)
        base = 0;

    return (unsigned)strtoul(source, nullptr, base);
}

float ToFloat(const String& source)
{
    return ToFloat(source.CString());
}

float ToFloat(const char* source)
{
    if (!source)
        return 0;

    return (float)strtod(source, nullptr);
}

double ToDouble(const String& source)
{
    return ToDouble(source.CString());
}

double ToDouble(const char* source)
{
    if (!source)
        return 0;

    return strtod(source, nullptr);
}

Color ToColor(const String& source)
{
    return ToColor(source.CString());
}

Color ToColor(const char* source)
{
    Color ret;

    unsigned elements = CountElements(source, ' ');
    if (elements < 3)
        return ret;

    auto* ptr = (char*)source;
    ret.r_ = (float)strtod(ptr, &ptr);
    ret.g_ = (float)strtod(ptr, &ptr);
    ret.b_ = (float)strtod(ptr, &ptr);
    if (elements > 3)
        ret.a_ = (float)strtod(ptr, &ptr);

    return ret;
}

IntRect ToIntRect(const String& source)
{
    return ToIntRect(source.CString());
}

IntRect ToIntRect(const char* source)
{
    IntRect ret(IntRect::ZERO);

    unsigned elements = CountElements(source, ' ');
    if (elements < 4)
        return ret;

    auto* ptr = (char*)source;
    ret.left_ = (int)strtol(ptr, &ptr, 10);
    ret.top_ = (int)strtol(ptr, &ptr, 10);
    ret.right_ = (int)strtol(ptr, &ptr, 10);
    ret.bottom_ = (int)strtol(ptr, &ptr, 10);

    return ret;
}

IntVector2 ToIntVector2(const String& source)
{
    return ToIntVector2(source.CString());
}

IntVector2 ToIntVector2(const char* source)
{
    IntVector2 ret(IntVector2::ZERO);

    unsigned elements = CountElements(source, ' ');
    if (elements < 2)
        return ret;

    auto* ptr = (char*)source;
    ret.x_ = (int)strtol(ptr, &ptr, 10);
    ret.y_ = (int)strtol(ptr, &ptr, 10);

    return ret;
}

IntVector3 ToIntVector3(const String& source)
{
    return ToIntVector3(source.CString());
}

IntVector3 ToIntVector3(const char* source)
{
    IntVector3 ret(IntVector3::ZERO);

    unsigned elements = CountElements(source, ' ');
    if (elements < 3)
        return ret;

    auto* ptr = (char*)source;
    ret.x_ = (int)strtol(ptr, &ptr, 10);
    ret.y_ = (int)strtol(ptr, &ptr, 10);
    ret.z_ = (int)strtol(ptr, &ptr, 10);

    return ret;
}

Rect ToRect(const String& source)
{
    return ToRect(source.CString());
}

Rect ToRect(const char* source)
{
    Rect ret(Rect::ZERO);

    unsigned elements = CountElements(source, ' ');
    if (elements < 4)
        return ret;

    auto* ptr = (char*)source;
    ret.min_.x_ = (float)strtod(ptr, &ptr);
    ret.min_.y_ = (float)strtod(ptr, &ptr);
    ret.max_.x_ = (float)strtod(ptr, &ptr);
    ret.max_.y_ = (float)strtod(ptr, &ptr);

    return ret;
}

Quaternion ToQuaternion(const String& source)
{
    return ToQuaternion(source.CString());
}

Quaternion ToQuaternion(const char* source)
{
    unsigned elements = CountElements(source, ' ');
    auto* ptr = (char*)source;

    if (elements < 3)
        return Quaternion::IDENTITY;
    else if (elements < 4)
    {
        // 3 coords specified: conversion from Euler angles
        float x, y, z;
        x = (float)strtod(ptr, &ptr);
        y = (float)strtod(ptr, &ptr);
        z = (float)strtod(ptr, &ptr);

        return Quaternion(x, y, z);
    }
    else
    {
        // 4 coords specified: full quaternion
        Quaternion ret;
        ret.w_ = (float)strtod(ptr, &ptr);
        ret.x_ = (float)strtod(ptr, &ptr);
        ret.y_ = (float)strtod(ptr, &ptr);
        ret.z_ = (float)strtod(ptr, &ptr);

        return ret;
    }
}

Vector2 ToVector2(const String& source)
{
    return ToVector2(source.CString());
}

Vector2 ToVector2(const char* source)
{
    Vector2 ret(Vector2::ZERO);

    unsigned elements = CountElements(source, ' ');
    if (elements < 2)
        return ret;

    auto* ptr = (char*)source;
    ret.x_ = (float)strtod(ptr, &ptr);
    ret.y_ = (float)strtod(ptr, &ptr);

    return ret;
}

Vector3 ToVector3(const String& source)
{
    return ToVector3(source.CString());
}

Vector3 ToVector3(const char* source)
{
    Vector3 ret(Vector3::ZERO);

    unsigned elements = CountElements(source, ' ');
    if (elements < 3)
        return ret;

    auto* ptr = (char*)source;
    ret.x_ = (float)strtod(ptr, &ptr);
    ret.y_ = (float)strtod(ptr, &ptr);
    ret.z_ = (float)strtod(ptr, &ptr);

    return ret;
}

Vector4 ToVector4(const String& source, bool allowMissingCoords)
{
    return ToVector4(source.CString(), allowMissingCoords);
}

Vector4 ToVector4(const char* source, bool allowMissingCoords)
{
    Vector4 ret(Vector4::ZERO);

    unsigned elements = CountElements(source, ' ');
    auto* ptr = (char*)source;

    if (!allowMissingCoords)
    {
        if (elements < 4)
            return ret;

        ret.x_ = (float)strtod(ptr, &ptr);
        ret.y_ = (float)strtod(ptr, &ptr);
        ret.z_ = (float)strtod(ptr, &ptr);
        ret.w_ = (float)strtod(ptr, &ptr);

        return ret;
    }
    else
    {
        if (elements > 0)
            ret.x_ = (float)strtod(ptr, &ptr);
        if (elements > 1)
            ret.y_ = (float)strtod(ptr, &ptr);
        if (elements > 2)
            ret.z_ = (float)strtod(ptr, &ptr);
        if (elements > 3)
            ret.w_ = (float)strtod(ptr, &ptr);

        return ret;
    }
}

Variant ToVectorVariant(const String& source)
{
    return ToVectorVariant(source.CString());
}

Variant ToVectorVariant(const char* source)
{
    Variant ret;
    unsigned elements = CountElements(source, ' ');

    switch (elements)
    {
    case 1:
        ret.FromString(VAR_FLOAT, source);
        break;

    case 2:
        ret.FromString(VAR_VECTOR2, source);
        break;

    case 3:
        ret.FromString(VAR_VECTOR3, source);
        break;

    case 4:
        ret.FromString(VAR_VECTOR4, source);
        break;

    case 9:
        ret.FromString(VAR_MATRIX3, source);
        break;

    case 12:
        ret.FromString(VAR_MATRIX3X4, source);
        break;

    case 16:
        ret.FromString(VAR_MATRIX4, source);
        break;

    default:
        // Illegal input. Return variant remains empty
        break;
    }

    return ret;
}

Matrix3 ToMatrix3(const String& source)
{
    return ToMatrix3(source.CString());
}

Matrix3 ToMatrix3(const char* source)
{
    Matrix3 ret(Matrix3::ZERO);

    unsigned elements = CountElements(source, ' ');
    if (elements < 9)
        return ret;

    auto* ptr = (char*)source;
    ret.m00_ = (float)strtod(ptr, &ptr);
    ret.m01_ = (float)strtod(ptr, &ptr);
    ret.m02_ = (float)strtod(ptr, &ptr);
    ret.m10_ = (float)strtod(ptr, &ptr);
    ret.m11_ = (float)strtod(ptr, &ptr);
    ret.m12_ = (float)strtod(ptr, &ptr);
    ret.m20_ = (float)strtod(ptr, &ptr);
    ret.m21_ = (float)strtod(ptr, &ptr);
    ret.m22_ = (float)strtod(ptr, &ptr);

    return ret;
}

Matrix3x4 ToMatrix3x4(const String& source)
{
    return ToMatrix3x4(source.CString());
}

Matrix3x4 ToMatrix3x4(const char* source)
{
    Matrix3x4 ret(Matrix3x4::ZERO);

    unsigned elements = CountElements(source, ' ');
    if (elements < 12)
        return ret;

    auto* ptr = (char*)source;
    ret.m00_ = (float)strtod(ptr, &ptr);
    ret.m01_ = (float)strtod(ptr, &ptr);
    ret.m02_ = (float)strtod(ptr, &ptr);
    ret.m03_ = (float)strtod(ptr, &ptr);
    ret.m10_ = (float)strtod(ptr, &ptr);
    ret.m11_ = (float)strtod(ptr, &ptr);
    ret.m12_ = (float)strtod(ptr, &ptr);
    ret.m13_ = (float)strtod(ptr, &ptr);
    ret.m20_ = (float)strtod(ptr, &ptr);
    ret.m21_ = (float)strtod(ptr, &ptr);
    ret.m22_ = (float)strtod(ptr, &ptr);
    ret.m23_ = (float)strtod(ptr, &ptr);

    return ret;
}

Matrix4 ToMatrix4(const String& source)
{
    return ToMatrix4(source.CString());
}

Matrix4 ToMatrix4(const char* source)
{
    Matrix4 ret(Matrix4::ZERO);

    unsigned elements = CountElements(source, ' ');
    if (elements < 16)
        return ret;

    auto* ptr = (char*)source;
    ret.m00_ = (float)strtod(ptr, &ptr);
    ret.m01_ = (float)strtod(ptr, &ptr);
    ret.m02_ = (float)strtod(ptr, &ptr);
    ret.m03_ = (float)strtod(ptr, &ptr);
    ret.m10_ = (float)strtod(ptr, &ptr);
    ret.m11_ = (float)strtod(ptr, &ptr);
    ret.m12_ = (float)strtod(ptr, &ptr);
    ret.m13_ = (float)strtod(ptr, &ptr);
    ret.m20_ = (float)strtod(ptr, &ptr);
    ret.m21_ = (float)strtod(ptr, &ptr);
    ret.m22_ = (float)strtod(ptr, &ptr);
    ret.m23_ = (float)strtod(ptr, &ptr);
    ret.m30_ = (float)strtod(ptr, &ptr);
    ret.m31_ = (float)strtod(ptr, &ptr);
    ret.m32_ = (float)strtod(ptr, &ptr);
    ret.m33_ = (float)strtod(ptr, &ptr);

    return ret;
}

String ToString(void* value)
{
    return ToStringHex((unsigned)(size_t)value);
}

String ToStringHex(unsigned value)
{
    char tempBuffer[CONVERSION_BUFFER_LENGTH];
    sprintf(tempBuffer, "%08x", value);
    return String(tempBuffer);
}

void BufferToString(String& dest, const void* data, unsigned size)
{
    // Precalculate needed string size
    const auto* bytes = (const unsigned char*)data;
    unsigned length = 0;
    for (unsigned i = 0; i < size; ++i)
    {
        // Room for separator
        if (i)
            ++length;

        // Room for the value
        if (bytes[i] < 10)
            ++length;
        else if (bytes[i] < 100)
            length += 2;
        else
            length += 3;
    }

    dest.Resize(length);
    unsigned index = 0;

    // Convert values
    for (unsigned i = 0; i < size; ++i)
    {
        if (i)
            dest[index++] = ' ';

        if (bytes[i] < 10)
        {
            dest[index++] = '0' + bytes[i];
        }
        else if (bytes[i] < 100)
        {
            dest[index++] = (char)('0' + bytes[i] / 10);
            dest[index++] = (char)('0' + bytes[i] % 10);
        }
        else
        {
            dest[index++] = (char)('0' + bytes[i] / 100);
            dest[index++] = (char)('0' + bytes[i] % 100 / 10);
            dest[index++] = (char)('0' + bytes[i] % 10);
        }
    }
}

void StringToBuffer(PODVector<unsigned char>& dest, const String& source)
{
    StringToBuffer(dest, source.CString());
}

void StringToBuffer(PODVector<unsigned char>& dest, const char* source)
{
    if (!source)
    {
        dest.Clear();
        return;
    }

    unsigned size = CountElements(source, ' ');
    dest.Resize(size);

    bool inSpace = true;
    unsigned index = 0;
    unsigned value = 0;

    // Parse values
    const char* ptr = source;
    while (*ptr)
    {
        if (inSpace && *ptr != ' ')
        {
            inSpace = false;
            value = (unsigned)(*ptr - '0');
        }
        else if (!inSpace && *ptr != ' ')
        {
            value *= 10;
            value += *ptr - '0';
        }
        else if (!inSpace && *ptr == ' ')
        {
            dest[index++] = (unsigned char)value;
            inSpace = true;
        }

        ++ptr;
    }

    // Write the final value
    if (!inSpace && index < size)
        dest[index] = (unsigned char)value;
}

unsigned GetStringListIndex(const String& value, const String* strings, unsigned defaultIndex, bool caseSensitive)
{
    return GetStringListIndex(value.CString(), strings, defaultIndex, caseSensitive);
}

unsigned GetStringListIndex(const char* value, const String* strings, unsigned defaultIndex, bool caseSensitive)
{
    unsigned i = 0;

    while (!strings[i].Empty())
    {
        if (!strings[i].Compare(value, caseSensitive))
            return i;
        ++i;
    }

    return defaultIndex;
}

unsigned GetStringListIndex(const char* value, const char** strings, unsigned defaultIndex, bool caseSensitive)
{
    unsigned i = 0;

    while (strings[i])
    {
        if (!String::Compare(value, strings[i], caseSensitive))
            return i;
        ++i;
    }

    return defaultIndex;
}

String ToString(const char* formatString, ...)
{
    String ret;
    va_list args;
    va_start(args, formatString);
    ret.AppendWithFormatArgs(formatString, args);
    va_end(args);
    return ret;
}

bool IsAlpha(unsigned ch)
{
    return ch < 256 ? isalpha(ch) != 0 : false;
}

bool IsDigit(unsigned ch)
{
    return ch < 256 ? isdigit(ch) != 0 : false;
}

unsigned ToUpper(unsigned ch)
{
    return (unsigned)toupper(ch);
}

unsigned ToLower(unsigned ch)
{
    return (unsigned)tolower(ch);
}

String GetFileSizeString(unsigned long long memorySize)
{
    static const char* memorySizeStrings = "kMGTPE";

    String output;

    if (memorySize < 1024)
    {
        output = String(memorySize) + " b";
    }
    else
    {
        const auto exponent = (int)(log((double)memorySize) / log(1024.0));
        const double majorValue = ((double)memorySize) / pow(1024.0, exponent);
        char buffer[64];
        memset(buffer, 0, 64);
        sprintf(buffer, "%.1f", majorValue);
        output = buffer;
        output += " ";
        output += memorySizeStrings[exponent - 1];
    }

    return output;
}

// Implementation of base64 decoding originally by Ren� Nyffenegger.
// Modified by Konstantin Guschin and Lasse Oorni

/*
base64.cpp and base64.h

Copyright (C) 2004-2017 Ren� Nyffenegger

This source code is provided 'as-is', without any express or implied
warranty. In no event will the author be held liable for any damages
arising from the use of this software.

Permission is granted to anyone to use this software for any purpose,
including commercial applications, and to alter it and redistribute it
freely, subject to the following restrictions:

1. The origin of this source code must not be misrepresented; you must not
claim that you wrote the original source code. If you use this source code
in a product, an acknowledgment in the product documentation would be
appreciated but is not required.

2. Altered source versions must be plainly marked as such, and must not be
misrepresented as being the original source code.

3. This notice may not be removed or altered from any source distribution.

Ren� Nyffenegger rene.nyffenegger@adp-gmbh.ch

*/

static inline bool IsBase64(char c) {
    return (isalnum(c) || (c == '+') || (c == '/'));
}

PODVector<unsigned char> DecodeBase64(String encodedString)
{
    int inLen = encodedString.Length();
    int i = 0;
    int j = 0;
    int in_ = 0;
    unsigned char charArray4[4], charArray3[3];
    PODVector<unsigned char> ret;

    while (inLen-- && (encodedString[in_] != '=') && IsBase64(encodedString[in_]))
    {
        charArray4[i++] = encodedString[in_];
        in_++;

        if (i == 4)
        {
            for (i = 0; i < 4; i++)
                charArray4[i] = base64_chars.Find(charArray4[i]);

            charArray3[0] = (charArray4[0] << 2u) + ((charArray4[1] & 0x30u) >> 4u);
            charArray3[1] = ((charArray4[1] & 0xfu) << 4u) + ((charArray4[2] & 0x3cu) >> 2u);
            charArray3[2] = ((charArray4[2] & 0x3u) << 6u) + charArray4[3];

            for (i = 0; (i < 3); i++)
                ret.Push(charArray3[i]);

            i = 0;
        }
    }

    if (i)
    {
        for (j = i; j <4; j++)
            charArray4[j] = 0;

        for (j = 0; j <4; j++)
            charArray4[j] = base64_chars.Find(charArray4[j]);

        charArray3[0] = (charArray4[0] << 2u) + ((charArray4[1] & 0x30u) >> 4u);
        charArray3[1] = ((charArray4[1] & 0xfu) << 4u) + ((charArray4[2] & 0x3cu) >> 2u);
        charArray3[2] = ((charArray4[2] & 0x3u) << 6u) + charArray4[3];

        for (j = 0; (j < i - 1); j++)
            ret.Push(charArray3[j]);
    }

    return ret;
}

}
>>>>>>> a476f0c4
<|MERGE_RESOLUTION|>--- conflicted
+++ resolved
@@ -1,849 +1,3 @@
-<<<<<<< HEAD
-//
-// Copyright (c) 2008-2018 the Urho3D project.
-//
-// Permission is hereby granted, free of charge, to any person obtaining a copy
-// of this software and associated documentation files (the "Software"), to deal
-// in the Software without restriction, including without limitation the rights
-// to use, copy, modify, merge, publish, distribute, sublicense, and/or sell
-// copies of the Software, and to permit persons to whom the Software is
-// furnished to do so, subject to the following conditions:
-//
-// The above copyright notice and this permission notice shall be included in
-// all copies or substantial portions of the Software.
-//
-// THE SOFTWARE IS PROVIDED "AS IS", WITHOUT WARRANTY OF ANY KIND, EXPRESS OR
-// IMPLIED, INCLUDING BUT NOT LIMITED TO THE WARRANTIES OF MERCHANTABILITY,
-// FITNESS FOR A PARTICULAR PURPOSE AND NONINFRINGEMENT. IN NO EVENT SHALL THE
-// AUTHORS OR COPYRIGHT HOLDERS BE LIABLE FOR ANY CLAIM, DAMAGES OR OTHER
-// LIABILITY, WHETHER IN AN ACTION OF CONTRACT, TORT OR OTHERWISE, ARISING FROM,
-// OUT OF OR IN CONNECTION WITH THE SOFTWARE OR THE USE OR OTHER DEALINGS IN
-// THE SOFTWARE.
-//
-
-#include "../Precompiled.h"
-
-#include "../Core/StringUtils.h"
-
-#include <cstdio>
-
-#include "../DebugNew.h"
-
-namespace Urho3D
-{
-
-static const String base64_chars =
-    "ABCDEFGHIJKLMNOPQRSTUVWXYZ"
-    "abcdefghijklmnopqrstuvwxyz"
-    "0123456789+/";
-
-unsigned CountElements(const char* buffer, char separator)
-{
-    if (!buffer)
-        return 0;
-
-    const char* endPos = buffer + String::CStringLength(buffer);
-    const char* pos = buffer;
-    unsigned ret = 0;
-
-    while (pos < endPos)
-    {
-        if (*pos != separator)
-            break;
-        ++pos;
-    }
-
-    while (pos < endPos)
-    {
-        const char* start = pos;
-
-        while (start < endPos)
-        {
-            if (*start == separator)
-                break;
-
-            ++start;
-        }
-
-        if (start == endPos)
-        {
-            ++ret;
-            break;
-        }
-
-        const char* end = start;
-
-        while (end < endPos)
-        {
-            if (*end != separator)
-                break;
-
-            ++end;
-        }
-
-        ++ret;
-        pos = end;
-    }
-
-    return ret;
-}
-
-bool ToBool(const String& source)
-{
-    return ToBool(source.CString());
-}
-
-bool ToBool(const char* source)
-{
-    unsigned length = String::CStringLength(source);
-
-    for (unsigned i = 0; i < length; ++i)
-    {
-        auto c = (char)tolower(source[i]);
-        if (c == 't' || c == 'y' || c == '1')
-            return true;
-        else if (c != ' ' && c != '\t')
-            break;
-    }
-
-    return false;
-}
-
-int ToInt(const String& source, int base)
-{
-    return ToInt(source.CString(), base);
-}
-
-int ToInt(const char* source, int base)
-{
-    if (!source)
-        return 0;
-
-    // Shield against runtime library assert by converting illegal base values to 0 (autodetect)
-    if (base < 2 || base > 36)
-        base = 0;
-
-    return (int)strtol(source, nullptr, base);
-}
-
-long long ToInt64(const char* source, int base)
-{
-    if (!source)
-        return 0;
-
-    // Shield against runtime library assert by converting illegal base values to 0 (autodetect)
-    if (base < 2 || base > 36)
-        base = 0;
-
-    return strtoll(source, nullptr, base);
-}
-
-long long ToInt64(const String& source, int base)
-{
-    return ToInt64(source.CString(), base);
-}
-
-unsigned ToUInt(const String& source, int base)
-{
-    return ToUInt(source.CString(), base);
-}
-
-unsigned long long ToUInt64(const char* source, int base)
-{
-    if (!source)
-        return 0;
-
-    // Shield against runtime library assert by converting illegal base values to 0 (autodetect)
-    if (base < 2 || base > 36)
-        base = 0;
-
-    return strtoull(source, nullptr, base);
-}
-
-unsigned long long ToUInt64(const String& source, int base)
-{
-    return ToUInt64(source.CString(), base);
-}
-
-unsigned ToUInt(const char* source, int base)
-{
-    if (!source)
-        return 0;
-
-    if (base < 2 || base > 36)
-        base = 0;
-
-    return (unsigned)strtoul(source, nullptr, base);
-}
-
-float ToFloat(const String& source)
-{
-    return ToFloat(source.CString());
-}
-
-float ToFloat(const char* source)
-{
-    if (!source)
-        return 0;
-
-    return (float)strtod(source, nullptr);
-}
-
-double ToDouble(const String& source)
-{
-    return ToDouble(source.CString());
-}
-
-double ToDouble(const char* source)
-{
-    if (!source)
-        return 0;
-
-    return strtod(source, nullptr);
-}
-
-Color ToColor(const String& source)
-{
-    return ToColor(source.CString());
-}
-
-Color ToColor(const char* source)
-{
-    Color ret;
-
-    unsigned elements = CountElements(source, ' ');
-    if (elements < 3)
-        return ret;
-
-    auto* ptr = (char*)source;
-    ret.r_ = (float)strtod(ptr, &ptr);
-    ret.g_ = (float)strtod(ptr, &ptr);
-    ret.b_ = (float)strtod(ptr, &ptr);
-    if (elements > 3)
-        ret.a_ = (float)strtod(ptr, &ptr);
-
-    return ret;
-}
-
-IntRect ToIntRect(const String& source)
-{
-    return ToIntRect(source.CString());
-}
-
-IntRect ToIntRect(const char* source)
-{
-    IntRect ret(IntRect::ZERO);
-
-    unsigned elements = CountElements(source, ' ');
-    if (elements < 4)
-        return ret;
-
-    auto* ptr = (char*)source;
-    ret.left_ = (int)strtol(ptr, &ptr, 10);
-    ret.top_ = (int)strtol(ptr, &ptr, 10);
-    ret.right_ = (int)strtol(ptr, &ptr, 10);
-    ret.bottom_ = (int)strtol(ptr, &ptr, 10);
-
-    return ret;
-}
-
-IntVector2 ToIntVector2(const String& source)
-{
-    return ToIntVector2(source.CString());
-}
-
-IntVector2 ToIntVector2(const char* source)
-{
-    IntVector2 ret(IntVector2::ZERO);
-
-    unsigned elements = CountElements(source, ' ');
-    if (elements < 2)
-        return ret;
-
-    auto* ptr = (char*)source;
-    ret.x_ = (int)strtol(ptr, &ptr, 10);
-    ret.y_ = (int)strtol(ptr, &ptr, 10);
-
-    return ret;
-}
-
-IntVector3 ToIntVector3(const String& source)
-{
-    return ToIntVector3(source.CString());
-}
-
-IntVector3 ToIntVector3(const char* source)
-{
-    IntVector3 ret(IntVector3::ZERO);
-
-    unsigned elements = CountElements(source, ' ');
-    if (elements < 3)
-        return ret;
-
-    auto* ptr = (char*)source;
-    ret.x_ = (int)strtol(ptr, &ptr, 10);
-    ret.y_ = (int)strtol(ptr, &ptr, 10);
-    ret.z_ = (int)strtol(ptr, &ptr, 10);
-
-    return ret;
-}
-
-Rect ToRect(const String& source)
-{
-    return ToRect(source.CString());
-}
-
-Rect ToRect(const char* source)
-{
-    Rect ret(Rect::ZERO);
-
-    unsigned elements = CountElements(source, ' ');
-    if (elements < 4)
-        return ret;
-
-    auto* ptr = (char*)source;
-    ret.min_.x_ = (float)strtod(ptr, &ptr);
-    ret.min_.y_ = (float)strtod(ptr, &ptr);
-    ret.max_.x_ = (float)strtod(ptr, &ptr);
-    ret.max_.y_ = (float)strtod(ptr, &ptr);
-
-    return ret;
-}
-
-Quaternion ToQuaternion(const String& source)
-{
-    return ToQuaternion(source.CString());
-}
-
-Quaternion ToQuaternion(const char* source)
-{
-    unsigned elements = CountElements(source, ' ');
-    auto* ptr = (char*)source;
-
-    if (elements < 3)
-        return Quaternion::IDENTITY;
-    else if (elements < 4)
-    {
-        // 3 coords specified: conversion from Euler angles
-        float x, y, z;
-        x = (float)strtod(ptr, &ptr);
-        y = (float)strtod(ptr, &ptr);
-        z = (float)strtod(ptr, &ptr);
-
-        return Quaternion(x, y, z);
-    }
-    else
-    {
-        // 4 coords specified: full quaternion
-        Quaternion ret;
-        ret.w_ = (float)strtod(ptr, &ptr);
-        ret.x_ = (float)strtod(ptr, &ptr);
-        ret.y_ = (float)strtod(ptr, &ptr);
-        ret.z_ = (float)strtod(ptr, &ptr);
-
-        return ret;
-    }
-}
-
-Vector2 ToVector2(const String& source)
-{
-    return ToVector2(source.CString());
-}
-
-Vector2 ToVector2(const char* source)
-{
-    Vector2 ret(Vector2::ZERO);
-
-    unsigned elements = CountElements(source, ' ');
-    if (elements < 2)
-        return ret;
-
-    auto* ptr = (char*)source;
-    ret.x_ = (float)strtod(ptr, &ptr);
-    ret.y_ = (float)strtod(ptr, &ptr);
-
-    return ret;
-}
-
-Vector3 ToVector3(const String& source)
-{
-    return ToVector3(source.CString());
-}
-
-Vector3 ToVector3(const char* source)
-{
-    Vector3 ret(Vector3::ZERO);
-
-    unsigned elements = CountElements(source, ' ');
-    if (elements < 3)
-        return ret;
-
-    auto* ptr = (char*)source;
-    ret.x_ = (float)strtod(ptr, &ptr);
-    ret.y_ = (float)strtod(ptr, &ptr);
-    ret.z_ = (float)strtod(ptr, &ptr);
-
-    return ret;
-}
-
-Vector4 ToVector4(const String& source, bool allowMissingCoords)
-{
-    return ToVector4(source.CString(), allowMissingCoords);
-}
-
-Vector4 ToVector4(const char* source, bool allowMissingCoords)
-{
-    Vector4 ret(Vector4::ZERO);
-
-    unsigned elements = CountElements(source, ' ');
-    auto* ptr = (char*)source;
-
-    if (!allowMissingCoords)
-    {
-        if (elements < 4)
-            return ret;
-
-        ret.x_ = (float)strtod(ptr, &ptr);
-        ret.y_ = (float)strtod(ptr, &ptr);
-        ret.z_ = (float)strtod(ptr, &ptr);
-        ret.w_ = (float)strtod(ptr, &ptr);
-
-        return ret;
-    }
-    else
-    {
-        if (elements > 0)
-            ret.x_ = (float)strtod(ptr, &ptr);
-        if (elements > 1)
-            ret.y_ = (float)strtod(ptr, &ptr);
-        if (elements > 2)
-            ret.z_ = (float)strtod(ptr, &ptr);
-        if (elements > 3)
-            ret.w_ = (float)strtod(ptr, &ptr);
-
-        return ret;
-    }
-}
-
-Variant ToVectorVariant(const String& source)
-{
-    return ToVectorVariant(source.CString());
-}
-
-Variant ToVectorVariant(const char* source)
-{
-    Variant ret;
-    unsigned elements = CountElements(source, ' ');
-
-    switch (elements)
-    {
-    case 1:
-        ret.FromString(VAR_FLOAT, source);
-        break;
-
-    case 2:
-        ret.FromString(VAR_VECTOR2, source);
-        break;
-
-    case 3:
-        ret.FromString(VAR_VECTOR3, source);
-        break;
-
-    case 4:
-        ret.FromString(VAR_VECTOR4, source);
-        break;
-
-    case 9:
-        ret.FromString(VAR_MATRIX3, source);
-        break;
-
-    case 12:
-        ret.FromString(VAR_MATRIX3X4, source);
-        break;
-
-    case 16:
-        ret.FromString(VAR_MATRIX4, source);
-        break;
-
-    default:
-        // Illegal input. Return variant remains empty
-        break;
-    }
-
-    return ret;
-}
-
-Matrix3 ToMatrix3(const String& source)
-{
-    return ToMatrix3(source.CString());
-}
-
-Matrix3 ToMatrix3(const char* source)
-{
-    Matrix3 ret(Matrix3::ZERO);
-
-    unsigned elements = CountElements(source, ' ');
-    if (elements < 9)
-        return ret;
-
-    auto* ptr = (char*)source;
-    ret.m00_ = (float)strtod(ptr, &ptr);
-    ret.m01_ = (float)strtod(ptr, &ptr);
-    ret.m02_ = (float)strtod(ptr, &ptr);
-    ret.m10_ = (float)strtod(ptr, &ptr);
-    ret.m11_ = (float)strtod(ptr, &ptr);
-    ret.m12_ = (float)strtod(ptr, &ptr);
-    ret.m20_ = (float)strtod(ptr, &ptr);
-    ret.m21_ = (float)strtod(ptr, &ptr);
-    ret.m22_ = (float)strtod(ptr, &ptr);
-
-    return ret;
-}
-
-Matrix3x4 ToMatrix3x4(const String& source)
-{
-    return ToMatrix3x4(source.CString());
-}
-
-Matrix3x4 ToMatrix3x4(const char* source)
-{
-    Matrix3x4 ret(Matrix3x4::ZERO);
-
-    unsigned elements = CountElements(source, ' ');
-    if (elements < 12)
-        return ret;
-
-    auto* ptr = (char*)source;
-    ret.m00_ = (float)strtod(ptr, &ptr);
-    ret.m01_ = (float)strtod(ptr, &ptr);
-    ret.m02_ = (float)strtod(ptr, &ptr);
-    ret.m03_ = (float)strtod(ptr, &ptr);
-    ret.m10_ = (float)strtod(ptr, &ptr);
-    ret.m11_ = (float)strtod(ptr, &ptr);
-    ret.m12_ = (float)strtod(ptr, &ptr);
-    ret.m13_ = (float)strtod(ptr, &ptr);
-    ret.m20_ = (float)strtod(ptr, &ptr);
-    ret.m21_ = (float)strtod(ptr, &ptr);
-    ret.m22_ = (float)strtod(ptr, &ptr);
-    ret.m23_ = (float)strtod(ptr, &ptr);
-
-    return ret;
-}
-
-Matrix4 ToMatrix4(const String& source)
-{
-    return ToMatrix4(source.CString());
-}
-
-Matrix4 ToMatrix4(const char* source)
-{
-    Matrix4 ret(Matrix4::ZERO);
-
-    unsigned elements = CountElements(source, ' ');
-    if (elements < 16)
-        return ret;
-
-    auto* ptr = (char*)source;
-    ret.m00_ = (float)strtod(ptr, &ptr);
-    ret.m01_ = (float)strtod(ptr, &ptr);
-    ret.m02_ = (float)strtod(ptr, &ptr);
-    ret.m03_ = (float)strtod(ptr, &ptr);
-    ret.m10_ = (float)strtod(ptr, &ptr);
-    ret.m11_ = (float)strtod(ptr, &ptr);
-    ret.m12_ = (float)strtod(ptr, &ptr);
-    ret.m13_ = (float)strtod(ptr, &ptr);
-    ret.m20_ = (float)strtod(ptr, &ptr);
-    ret.m21_ = (float)strtod(ptr, &ptr);
-    ret.m22_ = (float)strtod(ptr, &ptr);
-    ret.m23_ = (float)strtod(ptr, &ptr);
-    ret.m30_ = (float)strtod(ptr, &ptr);
-    ret.m31_ = (float)strtod(ptr, &ptr);
-    ret.m32_ = (float)strtod(ptr, &ptr);
-    ret.m33_ = (float)strtod(ptr, &ptr);
-
-    return ret;
-}
-
-String ToString(void* value)
-{
-    return ToStringHex((unsigned)(size_t)value);
-}
-
-String ToStringHex(unsigned value)
-{
-    char tempBuffer[CONVERSION_BUFFER_LENGTH];
-    sprintf(tempBuffer, "%08x", value);
-    return String(tempBuffer);
-}
-
-void BufferToString(String& dest, const void* data, unsigned size)
-{
-    // Precalculate needed string size
-    const auto* bytes = (const unsigned char*)data;
-    unsigned length = 0;
-    for (unsigned i = 0; i < size; ++i)
-    {
-        // Room for separator
-        if (i)
-            ++length;
-
-        // Room for the value
-        if (bytes[i] < 10)
-            ++length;
-        else if (bytes[i] < 100)
-            length += 2;
-        else
-            length += 3;
-    }
-
-    dest.Resize(length);
-    unsigned index = 0;
-
-    // Convert values
-    for (unsigned i = 0; i < size; ++i)
-    {
-        if (i)
-            dest[index++] = ' ';
-
-        if (bytes[i] < 10)
-        {
-            dest[index++] = '0' + bytes[i];
-        }
-        else if (bytes[i] < 100)
-        {
-            dest[index++] = (char)('0' + bytes[i] / 10);
-            dest[index++] = (char)('0' + bytes[i] % 10);
-        }
-        else
-        {
-            dest[index++] = (char)('0' + bytes[i] / 100);
-            dest[index++] = (char)('0' + bytes[i] % 100 / 10);
-            dest[index++] = (char)('0' + bytes[i] % 10);
-        }
-    }
-}
-
-void StringToBuffer(PODVector<unsigned char>& dest, const String& source)
-{
-    StringToBuffer(dest, source.CString());
-}
-
-void StringToBuffer(PODVector<unsigned char>& dest, const char* source)
-{
-    if (!source)
-    {
-        dest.Clear();
-        return;
-    }
-
-    unsigned size = CountElements(source, ' ');
-    dest.Resize(size);
-
-    bool inSpace = true;
-    unsigned index = 0;
-    unsigned value = 0;
-
-    // Parse values
-    const char* ptr = source;
-    while (*ptr)
-    {
-        if (inSpace && *ptr != ' ')
-        {
-            inSpace = false;
-            value = (unsigned)(*ptr - '0');
-        }
-        else if (!inSpace && *ptr != ' ')
-        {
-            value *= 10;
-            value += *ptr - '0';
-        }
-        else if (!inSpace && *ptr == ' ')
-        {
-            dest[index++] = (unsigned char)value;
-            inSpace = true;
-        }
-
-        ++ptr;
-    }
-
-    // Write the final value
-    if (!inSpace && index < size)
-        dest[index] = (unsigned char)value;
-}
-
-unsigned GetStringListIndex(const String& value, const String* strings, unsigned defaultIndex, bool caseSensitive)
-{
-    return GetStringListIndex(value.CString(), strings, defaultIndex, caseSensitive);
-}
-
-unsigned GetStringListIndex(const char* value, const String* strings, unsigned defaultIndex, bool caseSensitive)
-{
-    unsigned i = 0;
-
-    while (!strings[i].Empty())
-    {
-        if (!strings[i].Compare(value, caseSensitive))
-            return i;
-        ++i;
-    }
-
-    return defaultIndex;
-}
-
-unsigned GetStringListIndex(const char* value, const char** strings, unsigned defaultIndex, bool caseSensitive)
-{
-    unsigned i = 0;
-
-    while (strings[i])
-    {
-        if (!String::Compare(value, strings[i], caseSensitive))
-            return i;
-        ++i;
-    }
-
-    return defaultIndex;
-}
-
-String ToString(const char* formatString, ...)
-{
-    String ret;
-    va_list args;
-    va_start(args, formatString);
-    ret.AppendWithFormatArgs(formatString, args);
-    va_end(args);
-    return ret;
-}
-
-bool IsAlpha(unsigned ch)
-{
-    return ch < 256 ? isalpha(ch) != 0 : false;
-}
-
-bool IsDigit(unsigned ch)
-{
-    return ch < 256 ? isdigit(ch) != 0 : false;
-}
-
-unsigned ToUpper(unsigned ch)
-{
-    return (unsigned)toupper(ch);
-}
-
-unsigned ToLower(unsigned ch)
-{
-    return (unsigned)tolower(ch);
-}
-
-String GetFileSizeString(unsigned long long memorySize)
-{
-    static const char* memorySizeStrings = "kMGTPE";
-
-    String output;
-
-    if (memorySize < 1024)
-    {
-        output = String(memorySize) + " b";
-    }
-    else
-    {
-        const auto exponent = (int)(log((double)memorySize) / log(1024.0));
-        const double majorValue = ((double)memorySize) / pow(1024.0, exponent);
-        char buffer[64];
-        memset(buffer, 0, 64);
-        sprintf(buffer, "%.1f", majorValue);
-        output = buffer;
-        output += " ";
-        output += memorySizeStrings[exponent - 1];
-    }
-
-    return output;
-}
-
-// Implementation of base64 decoding originally by Ren� Nyffenegger.
-// Modified by Konstantin Guschin and Lasse Oorni
-
-/*
-base64.cpp and base64.h
-
-Copyright (C) 2004-2017 Ren� Nyffenegger
-
-This source code is provided 'as-is', without any express or implied
-warranty. In no event will the author be held liable for any damages
-arising from the use of this software.
-
-Permission is granted to anyone to use this software for any purpose,
-including commercial applications, and to alter it and redistribute it
-freely, subject to the following restrictions:
-
-1. The origin of this source code must not be misrepresented; you must not
-claim that you wrote the original source code. If you use this source code
-in a product, an acknowledgment in the product documentation would be
-appreciated but is not required.
-
-2. Altered source versions must be plainly marked as such, and must not be
-misrepresented as being the original source code.
-
-3. This notice may not be removed or altered from any source distribution.
-
-Ren� Nyffenegger rene.nyffenegger@adp-gmbh.ch
-
-*/
-
-static inline bool IsBase64(char c) {
-    return (isalnum(c) || (c == '+') || (c == '/'));
-}
-
-PODVector<unsigned char> DecodeBase64(String encodedString)
-{
-    int inLen = encodedString.Length();
-    int i = 0;
-    int j = 0;
-    int in_ = 0;
-    unsigned char charArray4[4], charArray3[3];
-    PODVector<unsigned char> ret;
-
-    while (inLen-- && (encodedString[in_] != '=') && IsBase64(encodedString[in_]))
-    {
-        charArray4[i++] = encodedString[in_];
-        in_++;
-
-        if (i == 4)
-        {
-            for (i = 0; i < 4; i++)
-                charArray4[i] = base64_chars.Find(charArray4[i]);
-
-            charArray3[0] = (charArray4[0] << 2u) + ((charArray4[1] & 0x30u) >> 4u);
-            charArray3[1] = ((charArray4[1] & 0xfu) << 4u) + ((charArray4[2] & 0x3cu) >> 2u);
-            charArray3[2] = ((charArray4[2] & 0x3u) << 6u) + charArray4[3];
-
-            for (i = 0; (i < 3); i++)
-                ret.Push(charArray3[i]);
-
-            i = 0;
-        }
-    }
-
-    if (i)
-    {
-        for (j = i; j <4; j++)
-            charArray4[j] = 0;
-
-        for (j = 0; j <4; j++)
-            charArray4[j] = base64_chars.Find(charArray4[j]);
-
-        charArray3[0] = (charArray4[0] << 2u) + ((charArray4[1] & 0x30u) >> 4u);
-        charArray3[1] = ((charArray4[1] & 0xfu) << 4u) + ((charArray4[2] & 0x3cu) >> 2u);
-        charArray3[2] = ((charArray4[2] & 0x3u) << 6u) + charArray4[3];
-
-        for (j = 0; (j < i - 1); j++)
-            ret.Push(charArray3[j]);
-    }
-
-    return ret;
-}
-
-}
-=======
 //
 // Copyright (c) 2008-2019 the Urho3D project.
 //
@@ -1687,5 +841,4 @@
     return ret;
 }
 
-}
->>>>>>> a476f0c4
+}