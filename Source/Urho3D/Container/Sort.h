<<<<<<< HEAD
//
// Copyright (c) 2008-2018 the Urho3D project.
//
// Permission is hereby granted, free of charge, to any person obtaining a copy
// of this software and associated documentation files (the "Software"), to deal
// in the Software without restriction, including without limitation the rights
// to use, copy, modify, merge, publish, distribute, sublicense, and/or sell
// copies of the Software, and to permit persons to whom the Software is
// furnished to do so, subject to the following conditions:
//
// The above copyright notice and this permission notice shall be included in
// all copies or substantial portions of the Software.
//
// THE SOFTWARE IS PROVIDED "AS IS", WITHOUT WARRANTY OF ANY KIND, EXPRESS OR
// IMPLIED, INCLUDING BUT NOT LIMITED TO THE WARRANTIES OF MERCHANTABILITY,
// FITNESS FOR A PARTICULAR PURPOSE AND NONINFRINGEMENT. IN NO EVENT SHALL THE
// AUTHORS OR COPYRIGHT HOLDERS BE LIABLE FOR ANY CLAIM, DAMAGES OR OTHER
// LIABILITY, WHETHER IN AN ACTION OF CONTRACT, TORT OR OTHERWISE, ARISING FROM,
// OUT OF OR IN CONNECTION WITH THE SOFTWARE OR THE USE OR OTHER DEALINGS IN
// THE SOFTWARE.
//

#pragma once

#include "../Container/Swap.h"
#include "../Container/VectorBase.h"

namespace Urho3D
{

static const int QUICKSORT_THRESHOLD = 16;

// Based on Comparison of several sorting algorithms by Juha Nieminen
// http://warp.povusers.org/SortComparison/

/// Perform insertion sort on an array.
template <class T> void InsertionSort(RandomAccessIterator<T> begin, RandomAccessIterator<T> end)
{
    for (RandomAccessIterator<T> i = begin + 1; i < end; ++i)
    {
        T temp = *i;
        RandomAccessIterator<T> j = i;
        while (j > begin && temp < *(j - 1))
        {
            *j = *(j - 1);
            --j;
        }
        *j = temp;
    }
}

/// Perform insertion sort on an array using a compare function.
template <class T, class U> void InsertionSort(RandomAccessIterator<T> begin, RandomAccessIterator<T> end, U compare)
{
    for (RandomAccessIterator<T> i = begin + 1; i < end; ++i)
    {
        T temp = *i;
        RandomAccessIterator<T> j = i;
        while (j > begin && compare(temp, *(j - 1)))
        {
            *j = *(j - 1);
            --j;
        }
        *j = temp;
    }
}

/// Perform quick sort initial pass on an array. Does not sort fully.
template <class T> void InitialQuickSort(RandomAccessIterator<T> begin, RandomAccessIterator<T> end)
{
    while (end - begin > QUICKSORT_THRESHOLD)
    {
        // Choose the pivot by median
        RandomAccessIterator<T> pivot = begin + ((end - begin) / 2);
        if (*begin < *pivot && *(end - 1) < *begin)
            pivot = begin;
        else if (*(end - 1) < *pivot && *begin < *(end - 1))
            pivot = end - 1;

        // Partition and sort recursively
        RandomAccessIterator<T> i = begin - 1;
        RandomAccessIterator<T> j = end;
        T pivotValue = *pivot;
        for (;;)
        {
            while (pivotValue < *(--j));
            while (*(++i) < pivotValue);
            if (i < j)
                Swap(*i, *j);
            else
                break;
        }

        InitialQuickSort(begin, j + 1);
        begin = j + 1;
    }
}

/// Perform quick sort initial pass on an array using a compare function. Does not sort fully.
template <class T, class U> void InitialQuickSort(RandomAccessIterator<T> begin, RandomAccessIterator<T> end, U compare)
{
    while (end - begin > QUICKSORT_THRESHOLD)
    {
        // Choose the pivot by median
        RandomAccessIterator<T> pivot = begin + ((end - begin) / 2);
        if (compare(*begin, *pivot) && compare(*(end - 1), *begin))
            pivot = begin;
        else if (compare(*(end - 1), *pivot) && compare(*begin, *(end - 1)))
            pivot = end - 1;

        // Partition and sort recursively
        RandomAccessIterator<T> i = begin - 1;
        RandomAccessIterator<T> j = end;
        T pivotValue = *pivot;
        for (;;)
        {
            while (compare(pivotValue, *(--j)));
            while (compare(*(++i), pivotValue));
            if (i < j)
                Swap(*i, *j);
            else
                break;
        }

        InitialQuickSort(begin, j + 1, compare);
        begin = j + 1;
    }
}

/// Sort in ascending order using quicksort for initial passes, then an insertion sort to finalize.
template <class T> void Sort(RandomAccessIterator<T> begin, RandomAccessIterator<T> end)
{
    InitialQuickSort(begin, end);
    InsertionSort(begin, end);
}

/// Sort in ascending order using quicksort for initial passes, then an insertion sort to finalize, using a compare function.
template <class T, class U> void Sort(RandomAccessIterator<T> begin, RandomAccessIterator<T> end, U compare)
{
    InitialQuickSort(begin, end, compare);
    InsertionSort(begin, end, compare);
}

}
=======
//
// Copyright (c) 2008-2019 the Urho3D project.
//
// Permission is hereby granted, free of charge, to any person obtaining a copy
// of this software and associated documentation files (the "Software"), to deal
// in the Software without restriction, including without limitation the rights
// to use, copy, modify, merge, publish, distribute, sublicense, and/or sell
// copies of the Software, and to permit persons to whom the Software is
// furnished to do so, subject to the following conditions:
//
// The above copyright notice and this permission notice shall be included in
// all copies or substantial portions of the Software.
//
// THE SOFTWARE IS PROVIDED "AS IS", WITHOUT WARRANTY OF ANY KIND, EXPRESS OR
// IMPLIED, INCLUDING BUT NOT LIMITED TO THE WARRANTIES OF MERCHANTABILITY,
// FITNESS FOR A PARTICULAR PURPOSE AND NONINFRINGEMENT. IN NO EVENT SHALL THE
// AUTHORS OR COPYRIGHT HOLDERS BE LIABLE FOR ANY CLAIM, DAMAGES OR OTHER
// LIABILITY, WHETHER IN AN ACTION OF CONTRACT, TORT OR OTHERWISE, ARISING FROM,
// OUT OF OR IN CONNECTION WITH THE SOFTWARE OR THE USE OR OTHER DEALINGS IN
// THE SOFTWARE.
//

#pragma once

#include "../Container/Swap.h"
#include "../Container/VectorBase.h"

namespace Urho3D
{

static const int QUICKSORT_THRESHOLD = 16;

// Based on Comparison of several sorting algorithms by Juha Nieminen
// http://warp.povusers.org/SortComparison/

/// Perform insertion sort on an array.
template <class T> void InsertionSort(RandomAccessIterator<T> begin, RandomAccessIterator<T> end)
{
    for (RandomAccessIterator<T> i = begin + 1; i < end; ++i)
    {
        T temp = *i;
        RandomAccessIterator<T> j = i;
        while (j > begin && temp < *(j - 1))
        {
            *j = *(j - 1);
            --j;
        }
        *j = temp;
    }
}

/// Perform insertion sort on an array using a compare function.
template <class T, class U> void InsertionSort(RandomAccessIterator<T> begin, RandomAccessIterator<T> end, U compare)
{
    for (RandomAccessIterator<T> i = begin + 1; i < end; ++i)
    {
        T temp = *i;
        RandomAccessIterator<T> j = i;
        while (j > begin && compare(temp, *(j - 1)))
        {
            *j = *(j - 1);
            --j;
        }
        *j = temp;
    }
}

/// Perform quick sort initial pass on an array. Does not sort fully.
template <class T> void InitialQuickSort(RandomAccessIterator<T> begin, RandomAccessIterator<T> end)
{
    while (end - begin > QUICKSORT_THRESHOLD)
    {
        // Choose the pivot by median
        RandomAccessIterator<T> pivot = begin + ((end - begin) / 2);
        if (*begin < *pivot && *(end - 1) < *begin)
            pivot = begin;
        else if (*(end - 1) < *pivot && *begin < *(end - 1))
            pivot = end - 1;

        // Partition and sort recursively
        RandomAccessIterator<T> i = begin - 1;
        RandomAccessIterator<T> j = end;
        T pivotValue = *pivot;
        for (;;)
        {
            while (pivotValue < *(--j));
            while (*(++i) < pivotValue);
            if (i < j)
                Swap(*i, *j);
            else
                break;
        }

        InitialQuickSort(begin, j + 1);
        begin = j + 1;
    }
}

/// Perform quick sort initial pass on an array using a compare function. Does not sort fully.
template <class T, class U> void InitialQuickSort(RandomAccessIterator<T> begin, RandomAccessIterator<T> end, U compare)
{
    while (end - begin > QUICKSORT_THRESHOLD)
    {
        // Choose the pivot by median
        RandomAccessIterator<T> pivot = begin + ((end - begin) / 2);
        if (compare(*begin, *pivot) && compare(*(end - 1), *begin))
            pivot = begin;
        else if (compare(*(end - 1), *pivot) && compare(*begin, *(end - 1)))
            pivot = end - 1;

        // Partition and sort recursively
        RandomAccessIterator<T> i = begin - 1;
        RandomAccessIterator<T> j = end;
        T pivotValue = *pivot;
        for (;;)
        {
            while (compare(pivotValue, *(--j)));
            while (compare(*(++i), pivotValue));
            if (i < j)
                Swap(*i, *j);
            else
                break;
        }

        InitialQuickSort(begin, j + 1, compare);
        begin = j + 1;
    }
}

/// Sort in ascending order using quicksort for initial passes, then an insertion sort to finalize.
template <class T> void Sort(RandomAccessIterator<T> begin, RandomAccessIterator<T> end)
{
    InitialQuickSort(begin, end);
    InsertionSort(begin, end);
}

/// Sort in ascending order using quicksort for initial passes, then an insertion sort to finalize, using a compare function.
template <class T, class U> void Sort(RandomAccessIterator<T> begin, RandomAccessIterator<T> end, U compare)
{
    InitialQuickSort(begin, end, compare);
    InsertionSort(begin, end, compare);
}

}
>>>>>>> a476f0c4
<|MERGE_RESOLUTION|>--- conflicted
+++ resolved
@@ -1,149 +1,3 @@
-<<<<<<< HEAD
-//
-// Copyright (c) 2008-2018 the Urho3D project.
-//
-// Permission is hereby granted, free of charge, to any person obtaining a copy
-// of this software and associated documentation files (the "Software"), to deal
-// in the Software without restriction, including without limitation the rights
-// to use, copy, modify, merge, publish, distribute, sublicense, and/or sell
-// copies of the Software, and to permit persons to whom the Software is
-// furnished to do so, subject to the following conditions:
-//
-// The above copyright notice and this permission notice shall be included in
-// all copies or substantial portions of the Software.
-//
-// THE SOFTWARE IS PROVIDED "AS IS", WITHOUT WARRANTY OF ANY KIND, EXPRESS OR
-// IMPLIED, INCLUDING BUT NOT LIMITED TO THE WARRANTIES OF MERCHANTABILITY,
-// FITNESS FOR A PARTICULAR PURPOSE AND NONINFRINGEMENT. IN NO EVENT SHALL THE
-// AUTHORS OR COPYRIGHT HOLDERS BE LIABLE FOR ANY CLAIM, DAMAGES OR OTHER
-// LIABILITY, WHETHER IN AN ACTION OF CONTRACT, TORT OR OTHERWISE, ARISING FROM,
-// OUT OF OR IN CONNECTION WITH THE SOFTWARE OR THE USE OR OTHER DEALINGS IN
-// THE SOFTWARE.
-//
-
-#pragma once
-
-#include "../Container/Swap.h"
-#include "../Container/VectorBase.h"
-
-namespace Urho3D
-{
-
-static const int QUICKSORT_THRESHOLD = 16;
-
-// Based on Comparison of several sorting algorithms by Juha Nieminen
-// http://warp.povusers.org/SortComparison/
-
-/// Perform insertion sort on an array.
-template <class T> void InsertionSort(RandomAccessIterator<T> begin, RandomAccessIterator<T> end)
-{
-    for (RandomAccessIterator<T> i = begin + 1; i < end; ++i)
-    {
-        T temp = *i;
-        RandomAccessIterator<T> j = i;
-        while (j > begin && temp < *(j - 1))
-        {
-            *j = *(j - 1);
-            --j;
-        }
-        *j = temp;
-    }
-}
-
-/// Perform insertion sort on an array using a compare function.
-template <class T, class U> void InsertionSort(RandomAccessIterator<T> begin, RandomAccessIterator<T> end, U compare)
-{
-    for (RandomAccessIterator<T> i = begin + 1; i < end; ++i)
-    {
-        T temp = *i;
-        RandomAccessIterator<T> j = i;
-        while (j > begin && compare(temp, *(j - 1)))
-        {
-            *j = *(j - 1);
-            --j;
-        }
-        *j = temp;
-    }
-}
-
-/// Perform quick sort initial pass on an array. Does not sort fully.
-template <class T> void InitialQuickSort(RandomAccessIterator<T> begin, RandomAccessIterator<T> end)
-{
-    while (end - begin > QUICKSORT_THRESHOLD)
-    {
-        // Choose the pivot by median
-        RandomAccessIterator<T> pivot = begin + ((end - begin) / 2);
-        if (*begin < *pivot && *(end - 1) < *begin)
-            pivot = begin;
-        else if (*(end - 1) < *pivot && *begin < *(end - 1))
-            pivot = end - 1;
-
-        // Partition and sort recursively
-        RandomAccessIterator<T> i = begin - 1;
-        RandomAccessIterator<T> j = end;
-        T pivotValue = *pivot;
-        for (;;)
-        {
-            while (pivotValue < *(--j));
-            while (*(++i) < pivotValue);
-            if (i < j)
-                Swap(*i, *j);
-            else
-                break;
-        }
-
-        InitialQuickSort(begin, j + 1);
-        begin = j + 1;
-    }
-}
-
-/// Perform quick sort initial pass on an array using a compare function. Does not sort fully.
-template <class T, class U> void InitialQuickSort(RandomAccessIterator<T> begin, RandomAccessIterator<T> end, U compare)
-{
-    while (end - begin > QUICKSORT_THRESHOLD)
-    {
-        // Choose the pivot by median
-        RandomAccessIterator<T> pivot = begin + ((end - begin) / 2);
-        if (compare(*begin, *pivot) && compare(*(end - 1), *begin))
-            pivot = begin;
-        else if (compare(*(end - 1), *pivot) && compare(*begin, *(end - 1)))
-            pivot = end - 1;
-
-        // Partition and sort recursively
-        RandomAccessIterator<T> i = begin - 1;
-        RandomAccessIterator<T> j = end;
-        T pivotValue = *pivot;
-        for (;;)
-        {
-            while (compare(pivotValue, *(--j)));
-            while (compare(*(++i), pivotValue));
-            if (i < j)
-                Swap(*i, *j);
-            else
-                break;
-        }
-
-        InitialQuickSort(begin, j + 1, compare);
-        begin = j + 1;
-    }
-}
-
-/// Sort in ascending order using quicksort for initial passes, then an insertion sort to finalize.
-template <class T> void Sort(RandomAccessIterator<T> begin, RandomAccessIterator<T> end)
-{
-    InitialQuickSort(begin, end);
-    InsertionSort(begin, end);
-}
-
-/// Sort in ascending order using quicksort for initial passes, then an insertion sort to finalize, using a compare function.
-template <class T, class U> void Sort(RandomAccessIterator<T> begin, RandomAccessIterator<T> end, U compare)
-{
-    InitialQuickSort(begin, end, compare);
-    InsertionSort(begin, end, compare);
-}
-
-}
-=======
 //
 // Copyright (c) 2008-2019 the Urho3D project.
 //
@@ -287,5 +141,4 @@
     InsertionSort(begin, end, compare);
 }
 
-}
->>>>>>> a476f0c4
+}