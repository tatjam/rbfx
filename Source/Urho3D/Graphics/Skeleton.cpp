--- conflicted
+++ resolved
@@ -1,6 +1,5 @@
-<<<<<<< HEAD
-//
-// Copyright (c) 2008-2019 the Urho3D project.
+//
+// Copyright (c) 2008-2020 the Urho3D project.
 //
 // Permission is hereby granted, free of charge, to any person obtaining a copy
 // of this software and associated documentation files (the "Software"), to deal
@@ -205,213 +204,4 @@
     return index < bones_.size() ? &bones_[index] : nullptr;
 }
 
-}
-=======
-//
-// Copyright (c) 2008-2020 the Urho3D project.
-//
-// Permission is hereby granted, free of charge, to any person obtaining a copy
-// of this software and associated documentation files (the "Software"), to deal
-// in the Software without restriction, including without limitation the rights
-// to use, copy, modify, merge, publish, distribute, sublicense, and/or sell
-// copies of the Software, and to permit persons to whom the Software is
-// furnished to do so, subject to the following conditions:
-//
-// The above copyright notice and this permission notice shall be included in
-// all copies or substantial portions of the Software.
-//
-// THE SOFTWARE IS PROVIDED "AS IS", WITHOUT WARRANTY OF ANY KIND, EXPRESS OR
-// IMPLIED, INCLUDING BUT NOT LIMITED TO THE WARRANTIES OF MERCHANTABILITY,
-// FITNESS FOR A PARTICULAR PURPOSE AND NONINFRINGEMENT. IN NO EVENT SHALL THE
-// AUTHORS OR COPYRIGHT HOLDERS BE LIABLE FOR ANY CLAIM, DAMAGES OR OTHER
-// LIABILITY, WHETHER IN AN ACTION OF CONTRACT, TORT OR OTHERWISE, ARISING FROM,
-// OUT OF OR IN CONNECTION WITH THE SOFTWARE OR THE USE OR OTHER DEALINGS IN
-// THE SOFTWARE.
-//
-
-#include "../Precompiled.h"
-
-#include "../Graphics/Skeleton.h"
-#include "../IO/Log.h"
-
-#include "../DebugNew.h"
-
-namespace Urho3D
-{
-
-Skeleton::Skeleton() :
-    rootBoneIndex_(M_MAX_UNSIGNED)
-{
-}
-
-Skeleton::~Skeleton() = default;
-
-bool Skeleton::Load(Deserializer& source)
-{
-    ClearBones();
-
-    if (source.IsEof())
-        return false;
-
-    unsigned bones = source.ReadUInt();
-    bones_.Reserve(bones);
-
-    for (unsigned i = 0; i < bones; ++i)
-    {
-        Bone newBone;
-        newBone.name_ = source.ReadString();
-        newBone.nameHash_ = newBone.name_;
-        newBone.parentIndex_ = source.ReadUInt();
-        newBone.initialPosition_ = source.ReadVector3();
-        newBone.initialRotation_ = source.ReadQuaternion();
-        newBone.initialScale_ = source.ReadVector3();
-        source.Read(&newBone.offsetMatrix_.m00_, sizeof(Matrix3x4));
-
-        // Read bone collision data
-        newBone.collisionMask_ = BoneCollisionShapeFlags(source.ReadUByte());
-        if (newBone.collisionMask_ & BONECOLLISION_SPHERE)
-            newBone.radius_ = source.ReadFloat();
-        if (newBone.collisionMask_ & BONECOLLISION_BOX)
-            newBone.boundingBox_ = source.ReadBoundingBox();
-
-        if (newBone.parentIndex_ == i)
-            rootBoneIndex_ = i;
-
-        bones_.Push(newBone);
-    }
-
-    return true;
-}
-
-bool Skeleton::Save(Serializer& dest) const
-{
-    if (!dest.WriteUInt(bones_.Size()))
-        return false;
-
-    for (unsigned i = 0; i < bones_.Size(); ++i)
-    {
-        const Bone& bone = bones_[i];
-        dest.WriteString(bone.name_);
-        dest.WriteUInt(bone.parentIndex_);
-        dest.WriteVector3(bone.initialPosition_);
-        dest.WriteQuaternion(bone.initialRotation_);
-        dest.WriteVector3(bone.initialScale_);
-        dest.Write(bone.offsetMatrix_.Data(), sizeof(Matrix3x4));
-
-        // Collision info
-        dest.WriteUByte(bone.collisionMask_);
-        if (bone.collisionMask_ & BONECOLLISION_SPHERE)
-            dest.WriteFloat(bone.radius_);
-        if (bone.collisionMask_ & BONECOLLISION_BOX)
-            dest.WriteBoundingBox(bone.boundingBox_);
-    }
-
-    return true;
-}
-
-void Skeleton::Define(const Skeleton& src)
-{
-    ClearBones();
-
-    bones_ = src.bones_;
-    // Make sure we clear node references, if they exist
-    // (AnimatedModel will create new nodes on its own)
-    for (Vector<Bone>::Iterator i = bones_.Begin(); i != bones_.End(); ++i)
-        i->node_.Reset();
-    rootBoneIndex_ = src.rootBoneIndex_;
-}
-
-void Skeleton::SetRootBoneIndex(unsigned index)
-{
-    if (index < bones_.Size())
-        rootBoneIndex_ = index;
-    else
-        URHO3D_LOGERROR("Root bone index out of bounds");
-}
-
-void Skeleton::ClearBones()
-{
-    bones_.Clear();
-    rootBoneIndex_ = M_MAX_UNSIGNED;
-}
-
-void Skeleton::Reset()
-{
-    for (Vector<Bone>::Iterator i = bones_.Begin(); i != bones_.End(); ++i)
-    {
-        if (i->animated_ && i->node_)
-            i->node_->SetTransform(i->initialPosition_, i->initialRotation_, i->initialScale_);
-    }
-}
-
-void Skeleton::ResetSilent()
-{
-    for (Vector<Bone>::Iterator i = bones_.Begin(); i != bones_.End(); ++i)
-    {
-        if (i->animated_ && i->node_)
-            i->node_->SetTransformSilent(i->initialPosition_, i->initialRotation_, i->initialScale_);
-    }
-}
-
-
-Bone* Skeleton::GetRootBone()
-{
-    return GetBone(rootBoneIndex_);
-}
-
-unsigned Skeleton::GetBoneIndex(const StringHash& boneNameHash) const
-{
-    const unsigned numBones = bones_.Size();
-    for (unsigned i = 0; i < numBones; ++i)
-    {
-        if (bones_[i].nameHash_ == boneNameHash)
-            return i;
-    }
-
-    return M_MAX_UNSIGNED;
-}
-
-unsigned Skeleton::GetBoneIndex(const Bone* bone) const
-{
-    if (bones_.Empty() || bone < &bones_.Front() || bone > &bones_.Back())
-        return M_MAX_UNSIGNED;
-
-    return static_cast<unsigned>(bone - &bones_.Front());
-}
-
-unsigned Skeleton::GetBoneIndex(const String& boneName) const
-{
-    return GetBoneIndex(StringHash(boneName));
-}
-
-Bone* Skeleton::GetBoneParent(const Bone* bone)
-{
-    if (GetBoneIndex(bone) == bone->parentIndex_)
-        return nullptr;
-    else
-        return GetBone(bone->parentIndex_);
-}
-
-Bone* Skeleton::GetBone(unsigned index)
-{
-    return index < bones_.Size() ? &bones_[index] : nullptr;
-}
-
-Bone* Skeleton::GetBone(const String& name)
-{
-    return GetBone(StringHash(name));
-}
-
-Bone* Skeleton::GetBone(const char* name)
-{
-    return GetBone(StringHash(name));
-}
-
-Bone* Skeleton::GetBone(const StringHash& boneNameHash)
-{
-    const unsigned index = GetBoneIndex(boneNameHash);
-    return index < bones_.Size() ? &bones_[index] : nullptr;
-}
-
-}
->>>>>>> 6296d22e
+}