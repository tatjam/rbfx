--- conflicted
+++ resolved
@@ -1,4 +1,3 @@
-<<<<<<< HEAD
 //
 // Copyright (c) 2008-2019 the Urho3D project.
 //
@@ -20,6 +19,8 @@
 // OUT OF OR IN CONNECTION WITH THE SOFTWARE OR THE USE OR OTHER DEALINGS IN
 // THE SOFTWARE.
 //
+
+/// \file
 
 #pragma once
 
@@ -422,413 +423,4 @@
         return lhs->GetSortValue() < rhs->GetSortValue();
 }
 
-}
-=======
-//
-// Copyright (c) 2008-2019 the Urho3D project.
-//
-// Permission is hereby granted, free of charge, to any person obtaining a copy
-// of this software and associated documentation files (the "Software"), to deal
-// in the Software without restriction, including without limitation the rights
-// to use, copy, modify, merge, publish, distribute, sublicense, and/or sell
-// copies of the Software, and to permit persons to whom the Software is
-// furnished to do so, subject to the following conditions:
-//
-// The above copyright notice and this permission notice shall be included in
-// all copies or substantial portions of the Software.
-//
-// THE SOFTWARE IS PROVIDED "AS IS", WITHOUT WARRANTY OF ANY KIND, EXPRESS OR
-// IMPLIED, INCLUDING BUT NOT LIMITED TO THE WARRANTIES OF MERCHANTABILITY,
-// FITNESS FOR A PARTICULAR PURPOSE AND NONINFRINGEMENT. IN NO EVENT SHALL THE
-// AUTHORS OR COPYRIGHT HOLDERS BE LIABLE FOR ANY CLAIM, DAMAGES OR OTHER
-// LIABILITY, WHETHER IN AN ACTION OF CONTRACT, TORT OR OTHERWISE, ARISING FROM,
-// OUT OF OR IN CONNECTION WITH THE SOFTWARE OR THE USE OR OTHER DEALINGS IN
-// THE SOFTWARE.
-//
-
-/// \file
-
-#pragma once
-
-#include "../Math/Color.h"
-#include "../Graphics/Drawable.h"
-#include "../Math/Frustum.h"
-#include "../Graphics/Texture.h"
-
-namespace Urho3D
-{
-
-class Camera;
-struct LightBatchQueue;
-
-/// %Light types.
-enum LightType
-{
-    LIGHT_DIRECTIONAL = 0,
-    LIGHT_SPOT,
-    LIGHT_POINT
-};
-
-static const float SHADOW_MIN_QUANTIZE = 0.1f;
-static const float SHADOW_MIN_VIEW = 1.0f;
-static const int MAX_LIGHT_SPLITS = 6;
-#ifdef DESKTOP_GRAPHICS
-static const unsigned MAX_CASCADE_SPLITS = 4;
-#else
-static const unsigned MAX_CASCADE_SPLITS = 1;
-#endif
-
-/// Depth bias parameters. Used both by lights (for shadow mapping) and materials.
-struct URHO3D_API BiasParameters
-{
-    /// Construct undefined.
-    BiasParameters() = default;
-
-    /// Construct with initial values.
-    BiasParameters(float constantBias, float slopeScaledBias, float normalOffset = 0.0f) :
-        constantBias_(constantBias),
-        slopeScaledBias_(slopeScaledBias),
-        normalOffset_(normalOffset)
-    {
-    }
-
-    /// Validate parameters.
-    void Validate();
-
-    /// Constant bias.
-    float constantBias_;
-    /// Slope scaled bias.
-    float slopeScaledBias_;
-    /// Normal offset multiplier.
-    float normalOffset_;
-};
-
-/// Cascaded shadow map parameters.
-struct URHO3D_API CascadeParameters
-{
-    /// Construct undefined.
-    CascadeParameters() = default;
-
-    /// Construct with initial values.
-    CascadeParameters(float split1, float split2, float split3, float split4, float fadeStart, float biasAutoAdjust = 1.0f) :
-        fadeStart_(fadeStart),
-        biasAutoAdjust_(biasAutoAdjust)
-    {
-        splits_[0] = split1;
-        splits_[1] = split2;
-        splits_[2] = split3;
-        splits_[3] = split4;
-    }
-
-    /// Validate parameters.
-    void Validate();
-
-    /// Return shadow maximum range.
-    float GetShadowRange() const
-    {
-        float ret = 0.0f;
-        for (unsigned i = 0; i < MAX_CASCADE_SPLITS; ++i)
-            ret = Max(ret, splits_[i]);
-
-        return ret;
-    }
-
-    /// Far clip values of the splits.
-    Vector4 splits_;
-    /// The point relative to the total shadow range where shadow fade begins (0.0 - 1.0)
-    float fadeStart_{};
-    /// Automatic depth bias adjustment strength.
-    float biasAutoAdjust_{};
-};
-
-/// Shadow map focusing parameters.
-struct URHO3D_API FocusParameters
-{
-    /// Construct undefined.
-    FocusParameters() = default;
-
-    /// Construct with initial values.
-    FocusParameters(bool focus, bool nonUniform, bool autoSize, float quantize, float minView) :
-        focus_(focus),
-        nonUniform_(nonUniform),
-        autoSize_(autoSize),
-        quantize_(quantize),
-        minView_(minView)
-    {
-    }
-
-    /// Validate parameters.
-    void Validate();
-
-    /// Focus flag.
-    bool focus_;
-    /// Non-uniform focusing flag.
-    bool nonUniform_;
-    /// Auto-size (reduce resolution when far away) flag.
-    bool autoSize_;
-    /// Focus quantization.
-    float quantize_;
-    /// Minimum view size.
-    float minView_;
-};
-
-/// %Light component.
-class URHO3D_API Light : public Drawable
-{
-    URHO3D_OBJECT(Light, Drawable);
-
-public:
-    /// Construct.
-    explicit Light(Context* context);
-    /// Destruct.
-    ~Light() override;
-    /// Register object factory. Drawable must be registered first.
-    static void RegisterObject(Context* context);
-
-    /// Process octree raycast. May be called from a worker thread.
-    void ProcessRayQuery(const RayOctreeQuery& query, PODVector<RayQueryResult>& results) override;
-    /// Calculate distance and prepare batches for rendering. May be called from worker thread(s), possibly re-entrantly.
-    void UpdateBatches(const FrameInfo& frame) override;
-    /// Visualize the component as debug geometry.
-    void DrawDebugGeometry(DebugRenderer* debug, bool depthTest) override;
-
-    /// Set light type.
-    void SetLightType(LightType type);
-    /// Set vertex lighting mode.
-    void SetPerVertex(bool enable);
-    /// Set color.
-    void SetColor(const Color& color);
-    /// Set temperature of the light in Kelvin. Modulates the light color when "use physical values" is enabled.
-    void SetTemperature(float temperature);
-    /// Set area light radius. Greater than zero activates area light mode. Works only with PBR shaders.
-    void SetRadius(float radius);
-    /// Set tube area light length. Works only with PBR shaders.
-    void SetLength(float length);
-    /// Set use physical light values.
-    void SetUsePhysicalValues(bool enable);
-    /// Set specular intensity. Zero disables specular calculations.
-    void SetSpecularIntensity(float intensity);
-    /// Set light brightness multiplier. Both the color and specular intensity are multiplied with this. When "use physical values" is enabled, the value is specified in lumens.
-    void SetBrightness(float brightness);
-    /// Set range.
-    void SetRange(float range);
-    /// Set spotlight field of view.
-    void SetFov(float fov);
-    /// Set spotlight aspect ratio.
-    void SetAspectRatio(float aspectRatio);
-    /// Set fade out start distance.
-    void SetFadeDistance(float distance);
-    /// Set shadow fade out start distance. Only has effect if shadow distance is also non-zero.
-    void SetShadowFadeDistance(float distance);
-    /// Set shadow depth bias parameters.
-    void SetShadowBias(const BiasParameters& parameters);
-    /// Set directional light cascaded shadow parameters.
-    void SetShadowCascade(const CascadeParameters& parameters);
-    /// Set shadow map focusing parameters.
-    void SetShadowFocus(const FocusParameters& parameters);
-    /// Set light intensity in shadow between 0.0 - 1.0. 0.0 (the default) gives fully dark shadows.
-    void SetShadowIntensity(float intensity);
-    /// Set shadow resolution between 0.25 - 1.0. Determines the shadow map to use.
-    void SetShadowResolution(float resolution);
-    /// Set shadow camera near/far clip distance ratio for spot and point lights. Does not affect directional lights, since they are orthographic and have near clip 0.
-    void SetShadowNearFarRatio(float nearFarRatio);
-    /// Set maximum shadow extrusion for directional lights. The actual extrusion will be the smaller of this and camera far clip. Default 1000.
-    void SetShadowMaxExtrusion(float extrusion);
-    /// Set range attenuation texture.
-    void SetRampTexture(Texture* texture);
-    /// Set spotlight attenuation texture.
-    void SetShapeTexture(Texture* texture);
-
-    /// Return light type.
-    LightType GetLightType() const { return lightType_; }
-
-    /// Return vertex lighting mode.
-    bool GetPerVertex() const { return perVertex_; }
-
-    /// Return color.
-    const Color& GetColor() const { return color_; }
-
-    /// Return the temperature of the light in Kelvin.
-    float GetTemperature() const { return temperature_; }
-
-    /// Return area light mode radius. Works only with PBR shaders.
-    float GetRadius() const { return lightRad_; }
-
-    /// Return area tube light length. Works only with PBR shaders.
-    float GetLength() const { return lightLength_; }
-
-    /// Return if light uses temperature and brightness in lumens.
-    bool GetUsePhysicalValues() const { return usePhysicalValues_; }
-
-    /// Return the color value of the temperature in Kelvin.
-    Color GetColorFromTemperature() const;
-
-    /// Return specular intensity.
-    float GetSpecularIntensity() const { return specularIntensity_; }
-
-    /// Return brightness multiplier. Specified in lumens when "use physical values" is enabled.
-    float GetBrightness() const { return brightness_; }
-
-    /// Return effective color, multiplied by brightness and affected by temperature when "use physical values" is enabled. Alpha is always 1 so that can compare against the default black color to detect a light with no effect.
-    Color GetEffectiveColor() const;
-
-    /// Return effective specular intensity, multiplied by absolute value of brightness.
-    float GetEffectiveSpecularIntensity() const { return specularIntensity_ * Abs(brightness_); }
-
-    /// Return range.
-    float GetRange() const { return range_; }
-
-    /// Return spotlight field of view.
-    float GetFov() const { return fov_; }
-
-    /// Return spotlight aspect ratio.
-    float GetAspectRatio() const { return aspectRatio_; }
-
-    /// Return fade start distance.
-    float GetFadeDistance() const { return fadeDistance_; }
-
-    /// Return shadow fade start distance.
-    float GetShadowFadeDistance() const { return shadowFadeDistance_; }
-
-    /// Return shadow depth bias parameters.
-    const BiasParameters& GetShadowBias() const { return shadowBias_; }
-
-    /// Return directional light cascaded shadow parameters.
-    const CascadeParameters& GetShadowCascade() const { return shadowCascade_; }
-
-    /// Return shadow map focus parameters.
-    const FocusParameters& GetShadowFocus() const { return shadowFocus_; }
-
-    /// Return light intensity in shadow.
-    float GetShadowIntensity() const { return shadowIntensity_; }
-
-    /// Return shadow resolution.
-    float GetShadowResolution() const { return shadowResolution_; }
-
-    /// Return shadow camera near/far clip distance ratio.
-    float GetShadowNearFarRatio() const { return shadowNearFarRatio_; }
-
-    /// Return maximum shadow extrusion distance for directional lights.
-    float GetShadowMaxExtrusion() const { return shadowMaxExtrusion_; }
-
-    /// Return range attenuation texture.
-    Texture* GetRampTexture() const { return rampTexture_; }
-
-    /// Return spotlight attenuation texture.
-    Texture* GetShapeTexture() const { return shapeTexture_; }
-
-    /// Return spotlight frustum.
-    Frustum GetFrustum() const;
-    /// Return spotlight frustum in the specified view space.
-    Frustum GetViewSpaceFrustum(const Matrix3x4& view) const;
-
-    /// Return number of shadow map cascade splits for a directional light, considering also graphics API limitations.
-    int GetNumShadowSplits() const;
-
-    /// Return whether light has negative (darkening) color.
-    bool IsNegative() const { return GetEffectiveColor().SumRGB() < 0.0f; }
-
-    /// Set sort value based on intensity and view distance.
-    void SetIntensitySortValue(float distance);
-    /// Set sort value based on overall intensity over a bounding box.
-    void SetIntensitySortValue(const BoundingBox& box);
-    /// Set light queue used for this light. Called by View.
-    void SetLightQueue(LightBatchQueue* queue);
-    /// Return light volume model transform.
-    const Matrix3x4& GetVolumeTransform(Camera* camera);
-
-    /// Return light queue. Called by View.
-    LightBatchQueue* GetLightQueue() const { return lightQueue_; }
-
-    /// Return a divisor value based on intensity for calculating the sort value.
-    float GetIntensityDivisor(float attenuation = 1.0f) const
-    {
-        return Max(GetEffectiveColor().SumRGB(), 0.0f) * attenuation + M_EPSILON;
-    }
-
-    /// Set ramp texture attribute.
-    void SetRampTextureAttr(const ResourceRef& value);
-    /// Set shape texture attribute.
-    void SetShapeTextureAttr(const ResourceRef& value);
-    /// Return ramp texture attribute.
-    ResourceRef GetRampTextureAttr() const;
-    /// Return shape texture attribute.
-    ResourceRef GetShapeTextureAttr() const;
-
-    /// Return a transform for deferred fullscreen quad (directional light) rendering.
-    static Matrix3x4 GetFullscreenQuadTransform(Camera* camera);
-
-protected:
-    /// Recalculate the world-space bounding box.
-    void OnWorldBoundingBoxUpdate() override;
-
-private:
-    /// Validate shadow focus.
-    void ValidateShadowFocus() { shadowFocus_.Validate(); }
-    /// Validate shadow cascade.
-    void ValidateShadowCascade() { shadowCascade_.Validate(); }
-    /// Validate shadow bias.
-    void ValidateShadowBias() { shadowBias_.Validate(); }
-    /// Light type.
-    LightType lightType_;
-    /// Color.
-    Color color_;
-    /// Light temperature.
-    float temperature_;
-    /// Radius of the light source. If above 0 it will turn the light into an area light.  Works only with PBR shaders.
-    float lightRad_;
-    /// Length of the light source. If above 0 and radius is above 0 it will create a tube light. Works only with PBR shaders.
-    float lightLength_;
-    /// Shadow depth bias parameters.
-    BiasParameters shadowBias_;
-    /// Directional light cascaded shadow parameters.
-    CascadeParameters shadowCascade_;
-    /// Shadow map focus parameters.
-    FocusParameters shadowFocus_;
-    /// Custom world transform for the light volume.
-    Matrix3x4 volumeTransform_;
-    /// Range attenuation texture.
-    SharedPtr<Texture> rampTexture_;
-    /// Spotlight attenuation texture.
-    SharedPtr<Texture> shapeTexture_;
-    /// Light queue.
-    LightBatchQueue* lightQueue_;
-    /// Specular intensity.
-    float specularIntensity_;
-    /// Brightness multiplier.
-    float brightness_;
-    /// Range.
-    float range_;
-    /// Spotlight field of view.
-    float fov_;
-    /// Spotlight aspect ratio.
-    float aspectRatio_;
-    /// Fade start distance.
-    float fadeDistance_;
-    /// Shadow fade start distance.
-    float shadowFadeDistance_;
-    /// Light intensity in shadow.
-    float shadowIntensity_;
-    /// Shadow resolution.
-    float shadowResolution_;
-    /// Shadow camera near/far clip distance ratio.
-    float shadowNearFarRatio_;
-    /// Directional shadow max. extrusion distance.
-    float shadowMaxExtrusion_;
-    /// Per-vertex lighting flag.
-    bool perVertex_;
-    /// Use physical light values flag.
-    bool usePhysicalValues_;
-};
-
-inline bool CompareLights(Light* lhs, Light* rhs)
-{
-    // When sorting lights, give priority to per-vertex lights, so that vertex lit base pass can be evaluated first
-    if (lhs->GetPerVertex() != rhs->GetPerVertex())
-        return lhs->GetPerVertex();
-    else
-        return lhs->GetSortValue() < rhs->GetSortValue();
-}
-
-}
->>>>>>> 61258e20
+}