//
// Copyright (c) 2008-2018 the Urho3D project.
//
// Permission is hereby granted, free of charge, to any person obtaining a copy
// of this software and associated documentation files (the "Software"), to deal
// in the Software without restriction, including without limitation the rights
// to use, copy, modify, merge, publish, distribute, sublicense, and/or sell
// copies of the Software, and to permit persons to whom the Software is
// furnished to do so, subject to the following conditions:
//
// The above copyright notice and this permission notice shall be included in
// all copies or substantial portions of the Software.
//
// THE SOFTWARE IS PROVIDED "AS IS", WITHOUT WARRANTY OF ANY KIND, EXPRESS OR
// IMPLIED, INCLUDING BUT NOT LIMITED TO THE WARRANTIES OF MERCHANTABILITY,
// FITNESS FOR A PARTICULAR PURPOSE AND NONINFRINGEMENT. IN NO EVENT SHALL THE
// AUTHORS OR COPYRIGHT HOLDERS BE LIABLE FOR ANY CLAIM, DAMAGES OR OTHER
// LIABILITY, WHETHER IN AN ACTION OF CONTRACT, TORT OR OTHERWISE, ARISING FROM,
// OUT OF OR IN CONNECTION WITH THE SOFTWARE OR THE USE OR OTHER DEALINGS IN
// THE SOFTWARE.
//

#include "../Precompiled.h"

#include "../Math/MathDefs.h"
#include "../Math/StringHash.h"
#include "../Container/HashMap.h"
#include "../IO/Log.h"

#include <cstdio>

#include "../DebugNew.h"

namespace Urho3D
{

#ifdef URHO3D_HASH_DEBUG

// Expose map to let Visual Studio debugger access it if Urho3D is linked statically.
const StringMap* hashReverseMap = nullptr;

// Hide static global variables in functions to ensure initialization order.
static StringHashRegister& GetGlobalStringHashRegister()
{
    static StringHashRegister stringHashRegister(true /*thread safe*/ );
    hashReverseMap = &stringHashRegister.GetInternalMap();
    return stringHashRegister;
}

#endif

const StringHash StringHash::ZERO;

StringHash::StringHash(const String& str) noexcept :
    value_(Calculate(str.CString()))
{
#ifdef URHO3D_HASH_DEBUG
    Urho3D::GetGlobalStringHashRegister().RegisterString(*this, str.CString());
#endif
}

#ifdef URHO3D_HASH_DEBUG
unsigned StringHash::Calculate(const char* str, unsigned hash)
{
    if (!str)
        return hash;

    while (*str)
        hash = SDBMHash(hash, (char)tolower(*str++));

    return hash;
}
#endif

unsigned int StringHash::Calculate(void* data, unsigned int length, unsigned int hash)
{
    if (!data)
        return hash;

    auto* bytes = static_cast<unsigned char*>(data);
    auto* end = bytes + length;
    while (bytes < end)
    {
<<<<<<< HEAD
        hash = SDBMHash(hash, *bytes);
        ++bytes;
=======
        hash = SDBMHash(hash, (unsigned char)*str++);
>>>>>>> af20b523
    }

    return hash;
}

StringHashRegister* StringHash::GetGlobalStringHashRegister()
{
#ifdef URHO3D_HASH_DEBUG
    return &Urho3D::GetGlobalStringHashRegister();
#else
    return nullptr;
#endif
}

String StringHash::ToString() const
{
    char tempBuffer[CONVERSION_BUFFER_LENGTH];
    sprintf(tempBuffer, "%08X", value_);
    return String(tempBuffer);
}

String StringHash::Reverse() const
{
#ifdef URHO3D_HASH_DEBUG
    return Urho3D::GetGlobalStringHashRegister().GetStringCopy(*this);
#else
    return String::EMPTY;
#endif
}

}
<|MERGE_RESOLUTION|>--- conflicted
+++ resolved
@@ -1,120 +1,113 @@
-//
-// Copyright (c) 2008-2018 the Urho3D project.
-//
-// Permission is hereby granted, free of charge, to any person obtaining a copy
-// of this software and associated documentation files (the "Software"), to deal
-// in the Software without restriction, including without limitation the rights
-// to use, copy, modify, merge, publish, distribute, sublicense, and/or sell
-// copies of the Software, and to permit persons to whom the Software is
-// furnished to do so, subject to the following conditions:
-//
-// The above copyright notice and this permission notice shall be included in
-// all copies or substantial portions of the Software.
-//
-// THE SOFTWARE IS PROVIDED "AS IS", WITHOUT WARRANTY OF ANY KIND, EXPRESS OR
-// IMPLIED, INCLUDING BUT NOT LIMITED TO THE WARRANTIES OF MERCHANTABILITY,
-// FITNESS FOR A PARTICULAR PURPOSE AND NONINFRINGEMENT. IN NO EVENT SHALL THE
-// AUTHORS OR COPYRIGHT HOLDERS BE LIABLE FOR ANY CLAIM, DAMAGES OR OTHER
-// LIABILITY, WHETHER IN AN ACTION OF CONTRACT, TORT OR OTHERWISE, ARISING FROM,
-// OUT OF OR IN CONNECTION WITH THE SOFTWARE OR THE USE OR OTHER DEALINGS IN
-// THE SOFTWARE.
-//
-
-#include "../Precompiled.h"
-
-#include "../Math/MathDefs.h"
-#include "../Math/StringHash.h"
-#include "../Container/HashMap.h"
-#include "../IO/Log.h"
-
-#include <cstdio>
-
-#include "../DebugNew.h"
-
-namespace Urho3D
-{
-
-#ifdef URHO3D_HASH_DEBUG
-
-// Expose map to let Visual Studio debugger access it if Urho3D is linked statically.
-const StringMap* hashReverseMap = nullptr;
-
-// Hide static global variables in functions to ensure initialization order.
-static StringHashRegister& GetGlobalStringHashRegister()
-{
-    static StringHashRegister stringHashRegister(true /*thread safe*/ );
-    hashReverseMap = &stringHashRegister.GetInternalMap();
-    return stringHashRegister;
-}
-
-#endif
-
-const StringHash StringHash::ZERO;
-
-StringHash::StringHash(const String& str) noexcept :
-    value_(Calculate(str.CString()))
-{
-#ifdef URHO3D_HASH_DEBUG
-    Urho3D::GetGlobalStringHashRegister().RegisterString(*this, str.CString());
-#endif
-}
-
-#ifdef URHO3D_HASH_DEBUG
-unsigned StringHash::Calculate(const char* str, unsigned hash)
-{
-    if (!str)
-        return hash;
-
-    while (*str)
-        hash = SDBMHash(hash, (char)tolower(*str++));
-
-    return hash;
-}
-#endif
-
-unsigned int StringHash::Calculate(void* data, unsigned int length, unsigned int hash)
-{
-    if (!data)
-        return hash;
-
-    auto* bytes = static_cast<unsigned char*>(data);
-    auto* end = bytes + length;
-    while (bytes < end)
-    {
-<<<<<<< HEAD
-        hash = SDBMHash(hash, *bytes);
-        ++bytes;
-=======
-        hash = SDBMHash(hash, (unsigned char)*str++);
->>>>>>> af20b523
-    }
-
-    return hash;
-}
-
-StringHashRegister* StringHash::GetGlobalStringHashRegister()
-{
-#ifdef URHO3D_HASH_DEBUG
-    return &Urho3D::GetGlobalStringHashRegister();
-#else
-    return nullptr;
-#endif
-}
-
-String StringHash::ToString() const
-{
-    char tempBuffer[CONVERSION_BUFFER_LENGTH];
-    sprintf(tempBuffer, "%08X", value_);
-    return String(tempBuffer);
-}
-
-String StringHash::Reverse() const
-{
-#ifdef URHO3D_HASH_DEBUG
-    return Urho3D::GetGlobalStringHashRegister().GetStringCopy(*this);
-#else
-    return String::EMPTY;
-#endif
-}
-
-}
+//
+// Copyright (c) 2008-2018 the Urho3D project.
+//
+// Permission is hereby granted, free of charge, to any person obtaining a copy
+// of this software and associated documentation files (the "Software"), to deal
+// in the Software without restriction, including without limitation the rights
+// to use, copy, modify, merge, publish, distribute, sublicense, and/or sell
+// copies of the Software, and to permit persons to whom the Software is
+// furnished to do so, subject to the following conditions:
+//
+// The above copyright notice and this permission notice shall be included in
+// all copies or substantial portions of the Software.
+//
+// THE SOFTWARE IS PROVIDED "AS IS", WITHOUT WARRANTY OF ANY KIND, EXPRESS OR
+// IMPLIED, INCLUDING BUT NOT LIMITED TO THE WARRANTIES OF MERCHANTABILITY,
+// FITNESS FOR A PARTICULAR PURPOSE AND NONINFRINGEMENT. IN NO EVENT SHALL THE
+// AUTHORS OR COPYRIGHT HOLDERS BE LIABLE FOR ANY CLAIM, DAMAGES OR OTHER
+// LIABILITY, WHETHER IN AN ACTION OF CONTRACT, TORT OR OTHERWISE, ARISING FROM,
+// OUT OF OR IN CONNECTION WITH THE SOFTWARE OR THE USE OR OTHER DEALINGS IN
+// THE SOFTWARE.
+//
+
+#include "../Precompiled.h"
+
+#include "../Math/MathDefs.h"
+#include "../Math/StringHash.h"
+#include "../Container/HashMap.h"
+#include "../IO/Log.h"
+
+#include <cstdio>
+
+#include "../DebugNew.h"
+
+namespace Urho3D
+{
+
+#ifdef URHO3D_HASH_DEBUG
+
+// Expose map to let Visual Studio debugger access it if Urho3D is linked statically.
+const StringMap* hashReverseMap = nullptr;
+
+// Hide static global variables in functions to ensure initialization order.
+static StringHashRegister& GetGlobalStringHashRegister()
+{
+    static StringHashRegister stringHashRegister(true /*thread safe*/ );
+    hashReverseMap = &stringHashRegister.GetInternalMap();
+    return stringHashRegister;
+}
+
+#endif
+
+const StringHash StringHash::ZERO;
+
+StringHash::StringHash(const String& str) noexcept :
+    value_(Calculate(str.CString()))
+{
+#ifdef URHO3D_HASH_DEBUG
+    Urho3D::GetGlobalStringHashRegister().RegisterString(*this, str.CString());
+#endif
+}
+
+#ifdef URHO3D_HASH_DEBUG
+unsigned StringHash::Calculate(const char* str, unsigned hash)
+{
+    if (!str)
+        return hash;
+
+    while (*str)
+        hash = SDBMHash(hash, (unsigned char)*str++);
+
+    return hash;
+}
+#endif
+
+unsigned int StringHash::Calculate(void* data, unsigned int length, unsigned int hash)
+{
+    if (!data)
+        return hash;
+
+    auto* bytes = static_cast<unsigned char*>(data);
+    auto* end = bytes + length;
+    while (bytes < end)
+        hash = SDBMHash(hash, (unsigned char)*bytes++);
+
+    return hash;
+}
+
+StringHashRegister* StringHash::GetGlobalStringHashRegister()
+{
+#ifdef URHO3D_HASH_DEBUG
+    return &Urho3D::GetGlobalStringHashRegister();
+#else
+    return nullptr;
+#endif
+}
+
+String StringHash::ToString() const
+{
+    char tempBuffer[CONVERSION_BUFFER_LENGTH];
+    sprintf(tempBuffer, "%08X", value_);
+    return String(tempBuffer);
+}
+
+String StringHash::Reverse() const
+{
+#ifdef URHO3D_HASH_DEBUG
+    return Urho3D::GetGlobalStringHashRegister().GetStringCopy(*this);
+#else
+    return String::EMPTY;
+#endif
+}
+
+}