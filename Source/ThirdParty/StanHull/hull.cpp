<<<<<<< HEAD
#include <stdio.h>
#include <stdlib.h>
#include <string.h>
#include <assert.h>
#include <math.h>
#include <float.h>

#include "hull.h"

/*----------------------------------------------------------------------
		Copyright (c) 2004 Open Dynamics Framework Group
					www.physicstools.org
		All rights reserved.

		Redistribution and use in source and binary forms, with or without modification, are permitted provided
		that the following conditions are met:

		Redistributions of source code must retain the above copyright notice, this list of conditions
		and the following disclaimer.

		Redistributions in binary form must reproduce the above copyright notice,
		this list of conditions and the following disclaimer in the documentation
		and/or other materials provided with the distribution.

		Neither the name of the Open Dynamics Framework Group nor the names of its contributors may
		be used to endorse or promote products derived from this software without specific prior written permission.

		THIS SOFTWARE IS PROVIDED BY THE COPYRIGHT HOLDERS AND CONTRIBUTORS 'AS IS' AND ANY EXPRESS OR IMPLIED WARRANTIES,
		INCLUDING, BUT NOT LIMITED TO, THE IMPLIED WARRANTIES OF MERCHANTABILITY AND FITNESS FOR A PARTICULAR PURPOSE ARE
		DISCLAIMED. IN NO EVENT SHALL THE INTEL OR CONTRIBUTORS BE LIABLE FOR ANY DIRECT, INDIRECT, INCIDENTAL, SPECIAL,
		EXEMPLARY, OR CONSEQUENTIAL DAMAGES (INCLUDING, BUT NOT LIMITED TO, PROCUREMENT OF SUBSTITUTE GOODS OR SERVICES;
		LOSS OF USE, DATA, OR PROFITS; OR BUSINESS INTERRUPTION) HOWEVER CAUSED AND ON ANY THEORY OF LIABILITY, WHETHER
		IN CONTRACT, STRICT LIABILITY, OR TORT (INCLUDING NEGLIGENCE OR OTHERWISE) ARISING IN ANY WAY OUT OF THE USE OF
		THIS SOFTWARE, EVEN IF ADVISED OF THE POSSIBILITY OF SUCH DAMAGE.
-----------------------------------------------------------------------*/

// Modified by Lasse Oorni for Urho3D

// Urho3D: use a namespace to not clash with Urho3D's inbuilt math types
namespace StanHull
{

#define PI 3.14159264f

//*****************************************************
//*****************************************************
//********* Stan Melax's vector math template needed
//********* to use his hull building code.
//*****************************************************
//*****************************************************

#define DEG2RAD (PI / 180.0f)
#define RAD2DEG (180.0f / PI)
#define SQRT_OF_2 (1.4142135f)
#define OFFSET(Class,Member)  (((char*) (&(((Class*)NULL)-> Member )))- ((char*)NULL))



int    argmin(float a[],int n);
float  sqr(float a);
float  clampf(float a) ;
float  Round(float a,float precision);
float  Interpolate(const float &f0,const float &f1,float alpha) ;

template <class T>
void Swap(T &a,T &b)
{
	T tmp = a;
	a=b;
	b=tmp;
}



template <class T>
T Max(const T &a,const T &b)
{
	return (a>b)?a:b;
}

template <class T>
T Min(const T &a,const T &b) 
{
	return (a<b)?a:b;
}

//----------------------------------

class int3  
{
public:
	int x,y,z;
	int3(){};
	int3(int _x,int _y, int _z){x=_x;y=_y;z=_z;}
	const int& operator[](int i) const {return (&x)[i];}
	int& operator[](int i) {return (&x)[i];}
};


//-------- 2D --------

class float2
{
public:
	float x,y;
	float2(){x=0;y=0;};
	float2(float _x,float _y){x=_x;y=_y;}
	float& operator[](int i) {assert(i>=0&&i<2);return ((float*)this)[i];}
	const float& operator[](int i) const {assert(i>=0&&i<2);return ((float*)this)[i];}
};
inline float2 operator-( const float2& a, const float2& b ){return float2(a.x-b.x,a.y-b.y);}
inline float2 operator+( const float2& a, const float2& b ){return float2(a.x+b.x,a.y+b.y);}

//--------- 3D ---------

class float3 // 3D
{
	public:
	float x,y,z;
	float3(){x=0;y=0;z=0;};
	float3(float _x,float _y,float _z){x=_x;y=_y;z=_z;};
	//operator float *() { return &x;};
	float& operator[](int i) {assert(i>=0&&i<3);return ((float*)this)[i];}
	const float& operator[](int i) const {assert(i>=0&&i<3);return ((float*)this)[i];}
#	ifdef PLUGIN_3DSMAX
	float3(const Point3 &p):x(p.x),y(p.y),z(p.z){}
	operator Point3(){return *((Point3*)this);}
#	endif
};


float3& operator+=( float3 &a, const float3& b );
float3& operator-=( float3 &a ,const float3& b );
float3& operator*=( float3 &v ,const float s );
float3& operator/=( float3 &v, const float s );

float  magnitude( const float3& v );
float3 normalize( const float3& v );
float3 safenormalize(const float3 &v);
float3 vabs(const float3 &v);
float3 operator+( const float3& a, const float3& b );
float3 operator-( const float3& a, const float3& b );
float3 operator-( const float3& v );
float3 operator*( const float3& v, const float s );
float3 operator*( const float s, const float3& v );
float3 operator/( const float3& v, const float s );
inline int operator==( const float3 &a, const float3 &b ) { return (a.x==b.x && a.y==b.y && a.z==b.z); }
inline int operator!=( const float3 &a, const float3 &b ) { return (a.x!=b.x || a.y!=b.y || a.z!=b.z); }
// due to ambiguity and inconsistent standards ther are no overloaded operators for mult such as va*vb.
float  dot( const float3& a, const float3& b );
float3 cmul( const float3 &a, const float3 &b);
float3 cross( const float3& a, const float3& b );
float3 Interpolate(const float3 &v0,const float3 &v1,float alpha);
float3 Round(const float3& a,float precision);
float3	VectorMax(const float3 &a, const float3 &b);
float3	VectorMin(const float3 &a, const float3 &b);



class float3x3
{
	public:
	float3 x,y,z;  // the 3 rows of the Matrix
	float3x3(){}
	float3x3(float xx,float xy,float xz,float yx,float yy,float yz,float zx,float zy,float zz):x(xx,xy,xz),y(yx,yy,yz),z(zx,zy,zz){}
	float3x3(float3 _x,float3 _y,float3 _z):x(_x),y(_y),z(_z){}
	float3&       operator[](int i)       {assert(i>=0&&i<3);return (&x)[i];}
	const float3& operator[](int i) const {assert(i>=0&&i<3);return (&x)[i];}
	float&        operator()(int r, int c)       {assert(r>=0&&r<3&&c>=0&&c<3);return ((&x)[r])[c];}
	const float&  operator()(int r, int c) const {assert(r>=0&&r<3&&c>=0&&c<3);return ((&x)[r])[c];}
}; 
float3x3 Transpose( const float3x3& m );
float3   operator*( const float3& v  , const float3x3& m  );
float3   operator*( const float3x3& m , const float3& v   );
float3x3 operator*( const float3x3& m , const float& s   );
float3x3 operator*( const float3x3& ma, const float3x3& mb );
float3x3 operator/( const float3x3& a, const float& s ) ;
float3x3 operator+( const float3x3& a, const float3x3& b );
float3x3 operator-( const float3x3& a, const float3x3& b );
float3x3 &operator+=( float3x3& a, const float3x3& b );
float3x3 &operator-=( float3x3& a, const float3x3& b );
float3x3 &operator*=( float3x3& a, const float& s );
float    Determinant(const float3x3& m );
float3x3 Inverse(const float3x3& a);  // its just 3x3 so we simply do that cofactor method


//-------- 4D Math --------

class float4
{
public:
	float x,y,z,w;
	float4(){x=0;y=0;z=0;w=0;};
	float4(float _x,float _y,float _z,float _w){x=_x;y=_y;z=_z;w=_w;}
	float4(const float3 &v,float _w){x=v.x;y=v.y;z=v.z;w=_w;}
	//operator float *() { return &x;};
	float& operator[](int i) {assert(i>=0&&i<4);return ((float*)this)[i];}
	const float& operator[](int i) const {assert(i>=0&&i<4);return ((float*)this)[i];}
	const float3& xyz() const { return *((float3*)this);}
	float3&       xyz()       { return *((float3*)this);}
};


struct D3DXMATRIX;

class float4x4
{
	public:
	float4 x,y,z,w;  // the 4 rows
	float4x4(){}
	float4x4(const float4 &_x, const float4 &_y, const float4 &_z, const float4 &_w):x(_x),y(_y),z(_z),w(_w){}
	float4x4(float m00, float m01, float m02, float m03,
						float m10, float m11, float m12, float m13,
				float m20, float m21, float m22, float m23, 
				float m30, float m31, float m32, float m33 )
			:x(m00,m01,m02,m03),y(m10,m11,m12,m13),z(m20,m21,m22,m23),w(m30,m31,m32,m33){}
	float&       operator()(int r, int c)       {assert(r>=0&&r<4&&c>=0&&c<4);return ((&x)[r])[c];}
	const float& operator()(int r, int c) const {assert(r>=0&&r<4&&c>=0&&c<4);return ((&x)[r])[c];}
		operator       float* ()       {return &x.x;}
		operator const float* () const {return &x.x;}
	operator       struct D3DXMATRIX* ()       { return (struct D3DXMATRIX*) this;}
	operator const struct D3DXMATRIX* () const { return (struct D3DXMATRIX*) this;}
};


int     operator==( const float4 &a, const float4 &b );
float4 Homogenize(const float3 &v3,const float &w=1.0f); // Turns a 3D float3 4D vector4 by appending w
float4 cmul( const float4 &a, const float4 &b);
float4 operator*( const float4 &v, float s);
float4 operator*( float s, const float4 &v);
float4 operator+( const float4 &a, const float4 &b);
float4 operator-( const float4 &a, const float4 &b);
float4x4 operator*( const float4x4& a, const float4x4& b );
float4 operator*( const float4& v, const float4x4& m );
float4x4 Inverse(const float4x4 &m);
float4x4 MatrixRigidInverse(const float4x4 &m);
float4x4 MatrixTranspose(const float4x4 &m);
float4x4 MatrixPerspectiveFov(float fovy, float Aspect, float zn, float zf );
float4x4 MatrixTranslation(const float3 &t);
float4x4 MatrixRotationZ(const float angle_radians);
float4x4 MatrixLookAt(const float3& eye, const float3& at, const float3& up);
int     operator==( const float4x4 &a, const float4x4 &b );


//-------- Quaternion ------------

class Quaternion :public float4
{
 public:
	Quaternion() { x = y = z = 0.0f; w = 1.0f; }
	Quaternion( float3 v, float t ) { v = normalize(v); w = cosf(t/2.0f); v = v*sinf(t/2.0f); x = v.x; y = v.y; z = v.z; }
	Quaternion(float _x, float _y, float _z, float _w){x=_x;y=_y;z=_z;w=_w;}
	float angle() const { return acosf(w)*2.0f; }
	float3 axis() const { float3 a(x,y,z); if(fabsf(angle())<0.0000001f) return float3(1,0,0); return a*(1/sinf(angle()/2.0f)); }
	float3 xdir() const { return float3( 1-2*(y*y+z*z),  2*(x*y+w*z),  2*(x*z-w*y) ); }
	float3 ydir() const { return float3(   2*(x*y-w*z),1-2*(x*x+z*z),  2*(y*z+w*x) ); }
	float3 zdir() const { return float3(   2*(x*z+w*y),  2*(y*z-w*x),1-2*(x*x+y*y) ); }
	float3x3 getmatrix() const { return float3x3( xdir(), ydir(), zdir() ); }
	operator float3x3() { return getmatrix(); }
	void Normalize();
};

Quaternion& operator*=(Quaternion& a, float s );
Quaternion	operator*( const Quaternion& a, float s );
Quaternion	operator*( const Quaternion& a, const Quaternion& b);
Quaternion	operator+( const Quaternion& a, const Quaternion& b );
Quaternion	normalize( Quaternion a );
float		dot( const Quaternion &a, const Quaternion &b );
float3		operator*( const Quaternion& q, const float3& v );
float3		operator*( const float3& v, const Quaternion& q );
Quaternion	slerp( Quaternion a, const Quaternion& b, float interp );
Quaternion  Interpolate(const Quaternion &q0,const Quaternion &q1,float alpha); 
Quaternion  RotationArc(float3 v0, float3 v1 );  // returns quat q where q*v0=v1
Quaternion  Inverse(const Quaternion &q);
float4x4     MatrixFromQuatVec(const Quaternion &q, const float3 &v);


//------ Euler Angle -----

Quaternion YawPitchRoll( float yaw, float pitch, float roll );
float Yaw( const Quaternion& q );
float Pitch( const Quaternion& q );
float Roll( Quaternion q );
float Yaw( const float3& v );
float Pitch( const float3& v );


//------- Plane ----------

class Plane
{
	public:
	float3	normal;
	float	dist;   // distance below origin - the D from plane equasion Ax+By+Cz+D=0
			Plane(const float3 &n,float d):normal(n),dist(d){}
			Plane():normal(),dist(0){}
	void	Transform(const float3 &position, const Quaternion &orientation);
};

inline Plane PlaneFlip(const Plane &plane){return Plane(-plane.normal,-plane.dist);}
inline int operator==( const Plane &a, const Plane &b ) { return (a.normal==b.normal && a.dist==b.dist); }
inline int coplanar( const Plane &a, const Plane &b ) { return (a==b || a==PlaneFlip(b)); }


//--------- Utility Functions ------

float3  PlaneLineIntersection(const Plane &plane, const float3 &p0, const float3 &p1);
float3  PlaneProject(const Plane &plane, const float3 &point);
float3  LineProject(const float3 &p0, const float3 &p1, const float3 &a);  // projects a onto infinite line p0p1
float   LineProjectTime(const float3 &p0, const float3 &p1, const float3 &a);
float3  ThreePlaneIntersection(const Plane &p0,const Plane &p1, const Plane &p2);
int     PolyHit(const float3 *vert,const int n,const float3 &v0, const float3 &v1, float3 *impact=NULL, float3 *normal=NULL);
int     BoxInside(const float3 &p,const float3 &bmin, const float3 &bmax) ;
int     BoxIntersect(const float3 &v0, const float3 &v1, const float3 &bmin, const float3 &bmax, float3 *impact);
float   DistanceBetweenLines(const float3 &ustart, const float3 &udir, const float3 &vstart, const float3 &vdir, float3 *upoint=NULL, float3 *vpoint=NULL);
float3  TriNormal(const float3 &v0, const float3 &v1, const float3 &v2);
float3  NormalOf(const float3 *vert, const int n);
Quaternion VirtualTrackBall(const float3 &cop, const float3 &cor, const float3 &dir0, const float3 &dir1);


float   sqr(float a) {return a*a;}
float   clampf(float a) {return Min(1.0f,Max(0.0f,a));}


float Round(float a,float precision)
{
	return floorf(0.5f+a/precision)*precision;
}


float Interpolate(const float &f0,const float &f1,float alpha)
{
	return f0*(1-alpha) + f1*alpha;
}


int     argmin(float a[],int n)
{
	int r=0;
	for(int i=1;i<n;i++) 
		{
		if(a[i]<a[r]) 
				{
			r = i;
		}
	}
	return r;
}



//------------ float3 (3D) --------------



float3 operator+( const float3& a, const float3& b ) 
{
	return float3(a.x+b.x, a.y+b.y, a.z+b.z); 
}


float3 operator-( const float3& a, const float3& b )
{
	return float3( a.x-b.x, a.y-b.y, a.z-b.z );
}


float3 operator-( const float3& v )                     
{
	return float3( -v.x, -v.y, -v.z );
}


float3 operator*( const float3& v, float s )      
{
	return float3( v.x*s, v.y*s, v.z*s );
}


float3 operator*( float s, const float3& v )      
{
	return float3( v.x*s, v.y*s, v.z*s ); 
}


float3 operator/( const float3& v, float s )
{ 
	return v*(1.0f/s); 
}

float  dot( const float3& a, const float3& b )    
{
	return a.x*b.x + a.y*b.y + a.z*b.z; 
}

float3 cmul( const float3 &v1, const float3 &v2) 
{ 
	return float3(v1.x*v2.x, v1.y*v2.y, v1.z*v2.z); 
}


float3 cross( const float3& a, const float3& b )
{
		return float3( a.y*b.z - a.z*b.y,
									 a.z*b.x - a.x*b.z,
									 a.x*b.y - a.y*b.x );
}




float3& operator+=( float3& a , const float3& b )
{
		a.x += b.x;
		a.y += b.y;
		a.z += b.z;
		return a;
}


float3& operator-=( float3& a , const float3& b )
{
		a.x -= b.x;
		a.y -= b.y;
		a.z -= b.z;
		return a;
}


float3& operator*=(float3& v , float s )
{
		v.x *= s;
		v.y *= s;
		v.z *= s;
		return v;
}


float3& operator/=(float3& v , float s )
{
		float sinv = 1.0f / s;
		v.x *= sinv;
		v.y *= sinv;
		v.z *= sinv;
		return v;
}

float3 vabs(const float3 &v)
{
	return float3(fabsf(v.x),fabsf(v.y),fabsf(v.z));
}


float magnitude( const float3& v )
{
		return sqrtf(sqr(v.x) + sqr( v.y)+ sqr(v.z));
}



float3 normalize( const float3 &v )
{
	// this routine, normalize, is ok, provided magnitude works!!
		float d=magnitude(v);
		if (d==0)
		{
		printf("Cant normalize ZERO vector\n");
		assert(0);// yes this could go here
		d=0.1f;
	}
	d = 1/d;
	return float3(v.x*d,v.y*d,v.z*d);
}

float3 safenormalize(const float3 &v)
{
	if(magnitude(v)<=0.0f)
	{
		return float3(1,0,0);
	}
	return normalize(v);
}

float3 Round(const float3 &a,float precision)
{
	return float3(Round(a.x,precision),Round(a.y,precision),Round(a.z,precision));
}


float3 Interpolate(const float3 &v0,const float3 &v1,float alpha) 
{
	return v0*(1-alpha) + v1*alpha;
}

float3 VectorMin(const float3 &a,const float3 &b)
{
	return float3(Min(a.x,b.x),Min(a.y,b.y),Min(a.z,b.z));
}
float3 VectorMax(const float3 &a,const float3 &b)
{
	return float3(Max(a.x,b.x),Max(a.y,b.y),Max(a.z,b.z));
}

// the statement v1*v2 is ambiguous since there are 3 types
// of vector multiplication
//  - componantwise (for example combining colors)
//  - dot product
//  - cross product
// Therefore we never declare/implement this function.
// So we will never see:  float3 operator*(float3 a,float3 b) 




//------------ float3x3 ---------------
float Determinant(const float3x3 &m)
{
	return  m.x.x*m.y.y*m.z.z + m.y.x*m.z.y*m.x.z + m.z.x*m.x.y*m.y.z
			 -m.x.x*m.z.y*m.y.z - m.y.x*m.x.y*m.z.z - m.z.x*m.y.y*m.x.z ;
}

float3x3 Inverse(const float3x3 &a)
{
	float3x3 b;
	float d=Determinant(a);
	assert(d!=0);
	for(int i=0;i<3;i++) 
		{
		for(int j=0;j<3;j++) 
				{
			int i1=(i+1)%3;
			int i2=(i+2)%3;
			int j1=(j+1)%3;
			int j2=(j+2)%3;
			// reverse indexs i&j to take transpose
			b[j][i] = (a[i1][j1]*a[i2][j2]-a[i1][j2]*a[i2][j1])/d;
		}
	}
	// Matrix check=a*b; // Matrix 'check' should be the identity (or close to it)
	return b;
}


float3x3 Transpose( const float3x3& m )
{
	return float3x3( float3(m.x.x,m.y.x,m.z.x),
					float3(m.x.y,m.y.y,m.z.y),
					float3(m.x.z,m.y.z,m.z.z));
}


float3 operator*(const float3& v , const float3x3 &m ) { 
	return float3((m.x.x*v.x + m.y.x*v.y + m.z.x*v.z), 
					(m.x.y*v.x + m.y.y*v.y + m.z.y*v.z), 
					(m.x.z*v.x + m.y.z*v.y + m.z.z*v.z));
}
float3 operator*(const float3x3 &m,const float3& v  ) {
	return float3(dot(m.x,v),dot(m.y,v),dot(m.z,v));
}


float3x3 operator*( const float3x3& a, const float3x3& b )
{ 
	return float3x3(a.x*b,a.y*b,a.z*b); 
}

float3x3 operator*( const float3x3& a, const float& s )  
{ 
	return float3x3(a.x*s, a.y*s ,a.z*s); 
}
float3x3 operator/( const float3x3& a, const float& s )  
{ 
	float t=1/s;
	return float3x3(a.x*t, a.y*t ,a.z*t); 
}
float3x3 operator+( const float3x3& a, const float3x3& b )
{
	return float3x3(a.x+b.x, a.y+b.y, a.z+b.z);
}
float3x3 operator-( const float3x3& a, const float3x3& b )
{
	return float3x3(a.x-b.x, a.y-b.y, a.z-b.z);
}
float3x3 &operator+=( float3x3& a, const float3x3& b )
{
	a.x+=b.x;
	a.y+=b.y;
	a.z+=b.z;
	return a;
}
float3x3 &operator-=( float3x3& a, const float3x3& b )
{
	a.x-=b.x;
	a.y-=b.y;
	a.z-=b.z;
	return a;
}
float3x3 &operator*=( float3x3& a, const float& s )
{
	a.x*=s;
	a.y*=s;
	a.z*=s;
	return a;
}



float3 ThreePlaneIntersection(const Plane &p0,const Plane &p1, const Plane &p2){
	float3x3 mp =Transpose(float3x3(p0.normal,p1.normal,p2.normal));
	float3x3 mi = Inverse(mp);
	float3 b(p0.dist,p1.dist,p2.dist);
	return -b * mi;
}


//--------------- 4D ----------------

float4   operator*( const float4&   v, const float4x4& m )
{
	return v.x*m.x + v.y*m.y + v.z*m.z + v.w*m.w; // yes this actually works
}

int operator==( const float4 &a, const float4 &b ) 
{
	return (a.x==b.x && a.y==b.y && a.z==b.z && a.w==b.w); 
}


//  Dont implement m*v for now, since that might confuse us
//  All our transforms are based on multiplying the "row" vector on the left
//float4   operator*(const float4x4& m , const float4&   v )
//{
//	return float4(dot(v,m.x),dot(v,m.y),dot(v,m.z),dot(v,m.w));
//}



float4 cmul( const float4 &a, const float4 &b) 
{
	return float4(a.x*b.x,a.y*b.y,a.z*b.z,a.w*b.w);
}


float4 operator*( const float4 &v, float s) 
{
	return float4(v.x*s,v.y*s,v.z*s,v.w*s);
}


float4 operator*( float s, const float4 &v) 
{
	return float4(v.x*s,v.y*s,v.z*s,v.w*s);
}


float4 operator+( const float4 &a, const float4 &b) 
{
	return float4(a.x+b.x,a.y+b.y,a.z+b.z,a.w+b.w);
}



float4 operator-( const float4 &a, const float4 &b) 
{
	return float4(a.x-b.x,a.y-b.y,a.z-b.z,a.w-b.w);
}


float4 Homogenize(const float3 &v3,const float &w)
{
	return float4(v3.x,v3.y,v3.z,w);
}



float4x4 operator*( const float4x4& a, const float4x4& b )
{
	return float4x4(a.x*b,a.y*b,a.z*b,a.w*b);
}

float4x4 MatrixTranspose(const float4x4 &m)
{
	return float4x4(
		m.x.x, m.y.x, m.z.x, m.w.x,
		m.x.y, m.y.y, m.z.y, m.w.y,
		m.x.z, m.y.z, m.z.z, m.w.z,
		m.x.w, m.y.w, m.z.w, m.w.w );
}

float4x4 MatrixRigidInverse(const float4x4 &m)
{
	float4x4 trans_inverse = MatrixTranslation(-m.w.xyz());
	float4x4 rot   = m;
	rot.w = float4(0,0,0,1);
	return trans_inverse * MatrixTranspose(rot);
}


float4x4 MatrixPerspectiveFov(float fovy, float aspect, float zn, float zf )
{
	float h = 1.0f/tanf(fovy/2.0f); // view space height
	float w = h / aspect ;  // view space width
	return float4x4(
		w, 0, 0             ,   0,
		0, h, 0             ,   0,
		0, 0, zf/(zn-zf)    ,  -1,
		0, 0, zn*zf/(zn-zf) ,   0 );
}



float4x4 MatrixLookAt(const float3& eye, const float3& at, const float3& up)
{
	float4x4 m;
	m.w.w = 1.0f;
	m.w.xyz() = eye;
	m.z.xyz() = normalize(eye-at);
	m.x.xyz() = normalize(cross(up,m.z.xyz()));
	m.y.xyz() = cross(m.z.xyz(),m.x.xyz());
	return MatrixRigidInverse(m);
}


float4x4 MatrixTranslation(const float3 &t)
{
	return float4x4(
		1,  0,  0,  0,
		0,  1,  0,  0,
		0,  0,  1,  0,
		t.x,t.y,t.z,1 );
}


float4x4 MatrixRotationZ(const float angle_radians)
{
	float s =  sinf(angle_radians);
	float c =  cosf(angle_radians);
	return float4x4(
		c,  s,  0,  0,
		-s, c,  0,  0,
		0,  0,  1,  0,
		0,  0,  0,  1 );
}



int operator==( const float4x4 &a, const float4x4 &b )
{
	return (a.x==b.x && a.y==b.y && a.z==b.z && a.w==b.w);
}


float4x4 Inverse(const float4x4 &m)
{
	float4x4 d;
	float *dst = &d.x.x;
	float tmp[12]; /* temp array for pairs */
	float src[16]; /* array of transpose source matrix */
	float det; /* determinant */
	/* transpose matrix */
	for ( int i = 0; i < 4; i++) {
		src[i] = m(i,0) ;
		src[i + 4] = m(i,1);
		src[i + 8] = m(i,2);
		src[i + 12] = m(i,3); 
	}
	/* calculate pairs for first 8 elements (cofactors) */
	tmp[0]  = src[10] * src[15];
	tmp[1]  = src[11] * src[14];
	tmp[2]  = src[9] * src[15];
	tmp[3]  = src[11] * src[13];
	tmp[4]  = src[9] * src[14];
	tmp[5]  = src[10] * src[13];
	tmp[6]  = src[8] * src[15];
	tmp[7]  = src[11] * src[12];
	tmp[8]  = src[8] * src[14];
	tmp[9]  = src[10] * src[12];
	tmp[10] = src[8] * src[13];
	tmp[11] = src[9] * src[12];
	/* calculate first 8 elements (cofactors) */
	dst[0]  = tmp[0]*src[5] + tmp[3]*src[6] + tmp[4]*src[7];
	dst[0] -= tmp[1]*src[5] + tmp[2]*src[6] + tmp[5]*src[7];
	dst[1]  = tmp[1]*src[4] + tmp[6]*src[6] + tmp[9]*src[7];
	dst[1] -= tmp[0]*src[4] + tmp[7]*src[6] + tmp[8]*src[7];
	dst[2]  = tmp[2]*src[4] + tmp[7]*src[5] + tmp[10]*src[7];
	dst[2] -= tmp[3]*src[4] + tmp[6]*src[5] + tmp[11]*src[7];
	dst[3]  = tmp[5]*src[4] + tmp[8]*src[5] + tmp[11]*src[6];
	dst[3] -= tmp[4]*src[4] + tmp[9]*src[5] + tmp[10]*src[6];
	dst[4]  = tmp[1]*src[1] + tmp[2]*src[2] + tmp[5]*src[3];
	dst[4] -= tmp[0]*src[1] + tmp[3]*src[2] + tmp[4]*src[3];
	dst[5]  = tmp[0]*src[0] + tmp[7]*src[2] + tmp[8]*src[3];
	dst[5] -= tmp[1]*src[0] + tmp[6]*src[2] + tmp[9]*src[3];
	dst[6]  = tmp[3]*src[0] + tmp[6]*src[1] + tmp[11]*src[3];
	dst[6] -= tmp[2]*src[0] + tmp[7]*src[1] + tmp[10]*src[3];
	dst[7]  = tmp[4]*src[0] + tmp[9]*src[1] + tmp[10]*src[2];
	dst[7] -= tmp[5]*src[0] + tmp[8]*src[1] + tmp[11]*src[2];
	/* calculate pairs for second 8 elements (cofactors) */
	tmp[0]  = src[2]*src[7];
	tmp[1]  = src[3]*src[6];
	tmp[2]  = src[1]*src[7];
	tmp[3]  = src[3]*src[5];
	tmp[4]  = src[1]*src[6];
	tmp[5]  = src[2]*src[5];
	tmp[6]  = src[0]*src[7];
	tmp[7]  = src[3]*src[4];
	tmp[8]  = src[0]*src[6];
	tmp[9]  = src[2]*src[4];
	tmp[10] = src[0]*src[5];
	tmp[11] = src[1]*src[4];
	/* calculate second 8 elements (cofactors) */
	dst[8]  = tmp[0]*src[13] + tmp[3]*src[14] + tmp[4]*src[15];
	dst[8] -= tmp[1]*src[13] + tmp[2]*src[14] + tmp[5]*src[15];
	dst[9]  = tmp[1]*src[12] + tmp[6]*src[14] + tmp[9]*src[15];
	dst[9] -= tmp[0]*src[12] + tmp[7]*src[14] + tmp[8]*src[15];
	dst[10] = tmp[2]*src[12] + tmp[7]*src[13] + tmp[10]*src[15];
	dst[10]-= tmp[3]*src[12] + tmp[6]*src[13] + tmp[11]*src[15];
	dst[11] = tmp[5]*src[12] + tmp[8]*src[13] + tmp[11]*src[14];
	dst[11]-= tmp[4]*src[12] + tmp[9]*src[13] + tmp[10]*src[14];
	dst[12] = tmp[2]*src[10] + tmp[5]*src[11] + tmp[1]*src[9];
	dst[12]-= tmp[4]*src[11] + tmp[0]*src[9] + tmp[3]*src[10];
	dst[13] = tmp[8]*src[11] + tmp[0]*src[8] + tmp[7]*src[10];
	dst[13]-= tmp[6]*src[10] + tmp[9]*src[11] + tmp[1]*src[8];
	dst[14] = tmp[6]*src[9] + tmp[11]*src[11] + tmp[3]*src[8];
	dst[14]-= tmp[10]*src[11] + tmp[2]*src[8] + tmp[7]*src[9];
	dst[15] = tmp[10]*src[10] + tmp[4]*src[8] + tmp[9]*src[9];
	dst[15]-= tmp[8]*src[9] + tmp[11]*src[10] + tmp[5]*src[8];
	/* calculate determinant */
	det=src[0]*dst[0]+src[1]*dst[1]+src[2]*dst[2]+src[3]*dst[3];
	/* calculate matrix inverse */
	det = 1/det;
	for ( int j = 0; j < 16; j++)
	dst[j] *= det;
	return d;
}


//--------- Quaternion --------------

Quaternion operator*( const Quaternion& a, const Quaternion& b )
{
	Quaternion c;
	c.w = a.w*b.w - a.x*b.x - a.y*b.y - a.z*b.z;
	c.x = a.w*b.x + a.x*b.w + a.y*b.z - a.z*b.y; 
	c.y = a.w*b.y - a.x*b.z + a.y*b.w + a.z*b.x; 
	c.z = a.w*b.z + a.x*b.y - a.y*b.x + a.z*b.w; 
	return c;
}


Quaternion operator*( const Quaternion& a, float b )
{
	return Quaternion(a.x*b, a.y*b, a.z*b ,a.w*b);
}

Quaternion  Inverse(const Quaternion &q)
{
	return Quaternion(-q.x,-q.y,-q.z,q.w);
}

Quaternion& operator*=( Quaternion& q, const float s )
{
		q.x *= s;
		q.y *= s;
		q.z *= s;
		q.w *= s;
		return q;
}
void Quaternion::Normalize()
{
	float m = sqrtf(sqr(w)+sqr(x)+sqr(y)+sqr(z));
	if(m<0.000000001f) {
		w=1.0f;
		x=y=z=0.0f;
		return;
	}
	(*this) *= (1.0f/m);
}

float3 operator*( const Quaternion& q, const float3& v )
{
	// The following is equivalent to:
	//return (q.getmatrix() * v);
	float qx2 = q.x*q.x;
	float qy2 = q.y*q.y;
	float qz2 = q.z*q.z;

	float qxqy = q.x*q.y;
	float qxqz = q.x*q.z;
	float qxqw = q.x*q.w;
	float qyqz = q.y*q.z;
	float qyqw = q.y*q.w;
	float qzqw = q.z*q.w;
	return float3(
		(1-2*(qy2+qz2))*v.x + (2*(qxqy-qzqw))*v.y + (2*(qxqz+qyqw))*v.z ,
		(2*(qxqy+qzqw))*v.x + (1-2*(qx2+qz2))*v.y + (2*(qyqz-qxqw))*v.z ,
		(2*(qxqz-qyqw))*v.x + (2*(qyqz+qxqw))*v.y + (1-2*(qx2+qy2))*v.z  );
}

float3 operator*( const float3& v, const Quaternion& q )
{
	assert(0);  // must multiply with the quat on the left
	return float3(0.0f,0.0f,0.0f);
}

Quaternion operator+( const Quaternion& a, const Quaternion& b )
{
	return Quaternion(a.x+b.x, a.y+b.y, a.z+b.z, a.w+b.w);
}

float dot( const Quaternion &a,const Quaternion &b )
{
	return  (a.w*b.w + a.x*b.x + a.y*b.y + a.z*b.z);
}

Quaternion normalize( Quaternion a )
{
	float m = sqrtf(sqr(a.w)+sqr(a.x)+sqr(a.y)+sqr(a.z));
	if(m<0.000000001) 
		{    
		a.w=1;
		a.x=a.y=a.z=0;
		return a;
	}
	return a * (1/m);
}

Quaternion slerp( Quaternion a, const Quaternion& b, float interp )
{
	if(dot(a,b) <0.0) 
		{
		a.w=-a.w;
		a.x=-a.x;
		a.y=-a.y;
		a.z=-a.z;
	}
	float d = dot(a,b);
	if(d>=1.0) {
		return a;
	}
	float theta = acosf(d);
	if(theta==0.0f) { return(a);}
	return a*(sinf(theta-interp*theta)/sinf(theta)) + b*(sinf(interp*theta)/sinf(theta));
}


Quaternion Interpolate(const Quaternion &q0,const Quaternion &q1,float alpha) {
	return slerp(q0,q1,alpha);
}


Quaternion YawPitchRoll( float yaw, float pitch, float roll ) 
{
	roll  *= DEG2RAD;
	yaw   *= DEG2RAD;
	pitch *= DEG2RAD;
	return Quaternion(float3(0.0f,0.0f,1.0f),yaw)*Quaternion(float3(1.0f,0.0f,0.0f),pitch)*Quaternion(float3(0.0f,1.0f,0.0f),roll);
}

float Yaw( const Quaternion& q )
{
	static float3 v;
	v=q.ydir();
	return (v.y==0.0&&v.x==0.0) ? 0.0f: atan2f(-v.x,v.y)*RAD2DEG;
}

float Pitch( const Quaternion& q )
{
	static float3 v;
	v=q.ydir();
	return atan2f(v.z,sqrtf(sqr(v.x)+sqr(v.y)))*RAD2DEG;
}

float Roll( Quaternion q )
{
	q = Quaternion(float3(0.0f,0.0f,1.0f),-Yaw(q)*DEG2RAD)  *q;
	q = Quaternion(float3(1.0f,0.0f,0.0f),-Pitch(q)*DEG2RAD)  *q;
	return atan2f(-q.xdir().z,q.xdir().x)*RAD2DEG;
}

float Yaw( const float3& v )
{
	return (v.y==0.0&&v.x==0.0) ? 0.0f: atan2f(-v.x,v.y)*RAD2DEG;
}

float Pitch( const float3& v )
{
	return atan2f(v.z,sqrtf(sqr(v.x)+sqr(v.y)))*RAD2DEG;
}


//------------- Plane --------------


void Plane::Transform(const float3 &position, const Quaternion &orientation) {
	//   Transforms the plane to the space defined by the 
	//   given position/orientation.
	static float3 newnormal;
	static float3 origin;

	newnormal = Inverse(orientation)*normal;
	origin = Inverse(orientation)*(-normal*dist - position);

	normal = newnormal;
	dist = -dot(newnormal, origin);
}




//--------- utility functions -------------

//        RotationArc()
// Given two vectors v0 and v1 this function
// returns quaternion q where q*v0==v1.
// Routine taken from game programming gems.
Quaternion RotationArc(float3 v0,float3 v1){
	static Quaternion q;
	v0 = normalize(v0);  // Comment these two lines out if you know its not needed.
	v1 = normalize(v1);  // If vector is already unit length then why do it again?
	float3  c = cross(v0,v1);
	float   d = dot(v0,v1);
	if(d<=-1.0f) { return Quaternion(1,0,0,0);} // 180 about x axis
	float   s = sqrtf((1+d)*2);
	q.x = c.x / s;
	q.y = c.y / s;
	q.z = c.z / s;
	q.w = s /2.0f;
	return q;
}


float4x4 MatrixFromQuatVec(const Quaternion &q, const float3 &v) 
{
	// builds a 4x4 transformation matrix based on orientation q and translation v 
	float qx2 = q.x*q.x;
	float qy2 = q.y*q.y;
	float qz2 = q.z*q.z;

	float qxqy = q.x*q.y;
	float qxqz = q.x*q.z;
	float qxqw = q.x*q.w;
	float qyqz = q.y*q.z;
	float qyqw = q.y*q.w;
	float qzqw = q.z*q.w;

	return float4x4(
		1-2*(qy2+qz2),  
		2*(qxqy+qzqw),
		2*(qxqz-qyqw),  
		0            ,  
		2*(qxqy-qzqw),  
		1-2*(qx2+qz2),
		2*(qyqz+qxqw),  
		0            ,  
		2*(qxqz+qyqw),  
		2*(qyqz-qxqw),  
		1-2*(qx2+qy2),  
		0    , 
		 v.x ,
		 v.y ,
		 v.z ,
		 1.0f );
}


float3 PlaneLineIntersection(const Plane &plane, const float3 &p0, const float3 &p1)
{
	// returns the point where the line p0-p1 intersects the plane n&d
				static float3 dif;
		dif = p1-p0;
				float dn= dot(plane.normal,dif);
				float t = -(plane.dist+dot(plane.normal,p0) )/dn;
				return p0 + (dif*t);
}

float3 PlaneProject(const Plane &plane, const float3 &point)
{
	return point - plane.normal * (dot(point,plane.normal)+plane.dist);
}

float3 LineProject(const float3 &p0, const float3 &p1, const float3 &a)
{
	float3 w;
	w = p1-p0;
	float t= dot(w,(a-p0)) / (sqr(w.x)+sqr(w.y)+sqr(w.z));
	return p0+ w*t;
}


float LineProjectTime(const float3 &p0, const float3 &p1, const float3 &a)
{
	float3 w;
	w = p1-p0;
	float t= dot(w,(a-p0)) / (sqr(w.x)+sqr(w.y)+sqr(w.z));
	return t;
}



float3 TriNormal(const float3 &v0, const float3 &v1, const float3 &v2)
{
	// return the normal of the triangle
	// inscribed by v0, v1, and v2
	float3 cp=cross(v1-v0,v2-v1);
	float m=magnitude(cp);
	if(m==0) return float3(1,0,0);
	return cp*(1.0f/m);
}



int BoxInside(const float3 &p, const float3 &bmin, const float3 &bmax) 
{
	return (p.x >= bmin.x && p.x <=bmax.x && 
			p.y >= bmin.y && p.y <=bmax.y && 
			p.z >= bmin.z && p.z <=bmax.z );
}


int BoxIntersect(const float3 &v0, const float3 &v1, const float3 &bmin, const float3 &bmax,float3 *impact)
{
	if(BoxInside(v0,bmin,bmax))
		{
				*impact=v0;
				return 1;
		}
	if(v0.x<=bmin.x && v1.x>=bmin.x) 
		{
		float a = (bmin.x-v0.x)/(v1.x-v0.x);
		//v.x = bmin.x;
		float vy =  (1-a) *v0.y + a*v1.y;
		float vz =  (1-a) *v0.z + a*v1.z;
		if(vy>=bmin.y && vy<=bmax.y && vz>=bmin.z && vz<=bmax.z) 
				{
			impact->x = bmin.x;
			impact->y = vy;
			impact->z = vz;
			return 1;
		}
	}
	else if(v0.x >= bmax.x  &&  v1.x <= bmax.x) 
		{
		float a = (bmax.x-v0.x)/(v1.x-v0.x);
		//v.x = bmax.x;
		float vy =  (1-a) *v0.y + a*v1.y;
		float vz =  (1-a) *v0.z + a*v1.z;
		if(vy>=bmin.y && vy<=bmax.y && vz>=bmin.z && vz<=bmax.z) 
				{
			impact->x = bmax.x;
			impact->y = vy;
			impact->z = vz;
			return 1;
		}
	}
	if(v0.y<=bmin.y && v1.y>=bmin.y) 
		{
		float a = (bmin.y-v0.y)/(v1.y-v0.y);
		float vx =  (1-a) *v0.x + a*v1.x;
		//v.y = bmin.y;
		float vz =  (1-a) *v0.z + a*v1.z;
		if(vx>=bmin.x && vx<=bmax.x && vz>=bmin.z && vz<=bmax.z) 
				{
			impact->x = vx;
			impact->y = bmin.y;
			impact->z = vz;
			return 1;
		}
	}
	else if(v0.y >= bmax.y  &&  v1.y <= bmax.y) 
		{
		float a = (bmax.y-v0.y)/(v1.y-v0.y);
		float vx =  (1-a) *v0.x + a*v1.x;
		// vy = bmax.y;
		float vz =  (1-a) *v0.z + a*v1.z;
		if(vx>=bmin.x && vx<=bmax.x && vz>=bmin.z && vz<=bmax.z)
				{
			impact->x = vx;
			impact->y = bmax.y;
			impact->z = vz;
			return 1;
		}
	}
	if(v0.z<=bmin.z && v1.z>=bmin.z) 
		{
		float a = (bmin.z-v0.z)/(v1.z-v0.z);
		float vx =  (1-a) *v0.x + a*v1.x;
		float vy =  (1-a) *v0.y + a*v1.y;
		// v.z = bmin.z;
		if(vy>=bmin.y && vy<=bmax.y && vx>=bmin.x && vx<=bmax.x) 
				{
			impact->x = vx;
			impact->y = vy;
			impact->z = bmin.z;
			return 1;
		}
	}
	else if(v0.z >= bmax.z  &&  v1.z <= bmax.z) 
		{
		float a = (bmax.z-v0.z)/(v1.z-v0.z);
		float vx =  (1-a) *v0.x + a*v1.x;
		float vy =  (1-a) *v0.y + a*v1.y;
		// v.z = bmax.z;
		if(vy>=bmin.y && vy<=bmax.y && vx>=bmin.x && vx<=bmax.x) 
				{
			impact->x = vx;
			impact->y = vy;
			impact->z = bmax.z;
			return 1;
		}
	}
	return 0;
}


float DistanceBetweenLines(const float3 &ustart, const float3 &udir, const float3 &vstart, const float3 &vdir, float3 *upoint, float3 *vpoint)
{
	static float3 cp;
	cp = normalize(cross(udir,vdir));

	float distu = -dot(cp,ustart);
	float distv = -dot(cp,vstart);
	float dist = (float)fabs(distu-distv);
	if(upoint) 
		{
		Plane plane;
		plane.normal = normalize(cross(vdir,cp));
		plane.dist = -dot(plane.normal,vstart);
		*upoint = PlaneLineIntersection(plane,ustart,ustart+udir);
	}
	if(vpoint) 
		{
		Plane plane;
		plane.normal = normalize(cross(udir,cp));
		plane.dist = -dot(plane.normal,ustart);
		*vpoint = PlaneLineIntersection(plane,vstart,vstart+vdir);
	}
	return dist;
}


Quaternion VirtualTrackBall(const float3 &cop, const float3 &cor, const float3 &dir1, const float3 &dir2) 
{
	// routine taken from game programming gems.
	// Implement track ball functionality to spin stuf on the screen
	//  cop   center of projection
	//  cor   center of rotation
	//  dir1  old mouse direction 
	//  dir2  new mouse direction
	// pretend there is a sphere around cor.  Then find the points
	// where dir1 and dir2 intersect that sphere.  Find the
	// rotation that takes the first point to the second.
	float m;
	// compute plane 
	float3 nrml = cor - cop;
	float fudgefactor = 1.0f/(magnitude(nrml) * 0.25f); // since trackball proportional to distance from cop
	nrml = normalize(nrml);
	float dist = -dot(nrml,cor);
	float3 u= PlaneLineIntersection(Plane(nrml,dist),cop,cop+dir1);
	u=u-cor;
	u=u*fudgefactor;
	m= magnitude(u);
	if(m>1)
		{
				u/=m;
		}
	else 
		{
		u=u - (nrml * sqrtf(1-m*m));
	}
	float3 v= PlaneLineIntersection(Plane(nrml,dist),cop,cop+dir2);
	v=v-cor;
	v=v*fudgefactor;
	m= magnitude(v);
	if(m>1) 
		{
				v/=m;
		}
	else 
		{
		v=v - (nrml * sqrtf(1-m*m));
	}
	return RotationArc(u,v);
}


int countpolyhit=0;
int PolyHit(const float3 *vert, const int n, const float3 &v0, const float3 &v1, float3 *impact, float3 *normal)
{
	countpolyhit++;
	int i;
	float3 nrml(0,0,0);
	for(i=0;i<n;i++) 
		{
		int i1=(i+1)%n;
		int i2=(i+2)%n;
		nrml = nrml + cross(vert[i1]-vert[i],vert[i2]-vert[i1]);
	}

	float m = magnitude(nrml);
	if(m==0.0)
		{
				return 0;
		}
	nrml = nrml * (1.0f/m);
	float dist = -dot(nrml,vert[0]);
	float d0,d1;
	if((d0=dot(v0,nrml)+dist) <0  ||  (d1=dot(v1,nrml)+dist) >0) 
		{        
				return 0;
		}

	static float3 the_point; 
	// By using the cached plane distances d0 and d1
	// we can optimize the following:
	//     the_point = planelineintersection(nrml,dist,v0,v1);
	float a = d0/(d0-d1);
	the_point = v0*(1-a) + v1*a;


	int inside=1;
	for(int j=0;inside && j<n;j++) 
		{
			// let inside = 0 if outside
			float3 pp1,pp2,side;
			pp1 = vert[j] ;
			pp2 = vert[(j+1)%n];
			side = cross((pp2-pp1),(the_point-pp1));
			inside = (dot(nrml,side) >= 0.0);
	}
	if(inside) 
		{
		if(normal){*normal=nrml;}
		if(impact){*impact=the_point;}
	}
	return inside;
}

//**************************************************************************
//**************************************************************************
//*** Stan Melax's array template, needed to compile his hull generation code
//**************************************************************************
//**************************************************************************

template <class Type> class ArrayRet;
template <class Type> class Array {
	public:
				Array(int s=0);
				Array(Array<Type> &array);
				Array(ArrayRet<Type> &array);
				~Array();
	void		allocate(int s);
	void		SetSize(int s);
	void		Pack();
	Type&		Add(Type);
	void		AddUnique(Type);
	int 		Contains(Type);
	void		Insert(Type,int);
	int			IndexOf(Type);
	void		Remove(Type);
	void		DelIndex(int i);
	Type *		element;
	int			count;
	int			array_size;
	const Type	&operator[](int i) const { assert(i>=0 && i<count);  return element[i]; }
	Type		&operator[](int i)  { assert(i>=0 && i<count);  return element[i]; }
	Type		&Pop() { assert(count); count--;  return element[count]; }
	Array<Type> &operator=(Array<Type> &array);
	Array<Type> &operator=(ArrayRet<Type> &array);
	// operator ArrayRet<Type> &() { return *(ArrayRet<Type> *)this;} // this worked but i suspect could be dangerous
};

template <class Type> class ArrayRet:public Array<Type>
{
};

template <class Type> Array<Type>::Array(int s)
{
	count=0;
	array_size = 0;
	element = NULL;
	if(s) 
	{
		allocate(s);
	}
}


template <class Type> Array<Type>::Array(Array<Type> &array)
{
	count=0;
	array_size = 0;
	element = NULL;
	for(int i=0;i<array.count;i++)
	{
		Add(array[i]);
	}
}


template <class Type> Array<Type>::Array(ArrayRet<Type> &array)
{
	*this = array;
}
template <class Type> Array<Type> &Array<Type>::operator=(ArrayRet<Type> &array)
{
	count=array.count;
	array_size = array.array_size;
	element = array.element;
	array.element=NULL;
	array.count=0;
	array.array_size=0;
	return *this;
}


template <class Type> Array<Type> &Array<Type>::operator=(Array<Type> &array)
{
	count=0;
	for(int i=0;i<array.count;i++)
	{
		Add(array[i]);
	}
	return *this;
}

template <class Type> Array<Type>::~Array()
{
	if (element != NULL)
	{
	  free(element);
	}
	count=0;array_size=0;element=NULL;
}

template <class Type> void Array<Type>::allocate(int s)
{
	assert(s>0);
	assert(s>=count);
	Type *old = element;
	array_size =s;
	element = (Type *) malloc( sizeof(Type)*array_size);
	assert(element);
	for(int i=0;i<count;i++)
	{
		element[i]=old[i];
	}
	if(old)
	{
		free(old);
	}
}

template <class Type> void Array<Type>::SetSize(int s)
{
	if(s==0)
	{
		if(element)
		{
			free(element);
			element = NULL;
		}
 	  array_size = s;
	}
	else
	{
		allocate(s);
	}
	count=s;
}

template <class Type> void Array<Type>::Pack()
{
	allocate(count);
}

template <class Type> Type& Array<Type>::Add(Type t)
{
	assert(count<=array_size);
	if(count==array_size)
	{
		allocate((array_size)?array_size *2:16);
	}
	element[count++] = t;
	return element[count-1];
}

template <class Type> int Array<Type>::Contains(Type t)
{
	int i;
	int found=0;
	for(i=0;i<count;i++)
	{
		if(element[i] == t) found++;
	}
	return found;
}

template <class Type> void Array<Type>::AddUnique(Type t)
{
	if(!Contains(t)) Add(t);
}


template <class Type> void Array<Type>::DelIndex(int i)
{
	assert(i<count);
	count--;
	while(i<count)
	{
		element[i] = element[i+1];
		i++;
	}
}

template <class Type> void Array<Type>::Remove(Type t)
{
	int i;
	for(i=0;i<count;i++)
	{
		if(element[i] == t)
		{
			break;
		}
	}
	assert(i<count); // assert object t is in the array.
	DelIndex(i);
	for(i=0;i<count;i++)
	{
		assert(element[i] != t);
	}
}

template <class Type> void Array<Type>::Insert(Type t,int k)
{
	int i=count;
	Add(t); // to allocate space
	while(i>k)
	{
		element[i]=element[i-1];
		i--;
	}
	assert(i==k);
	element[k]=t;
}


template <class Type> int Array<Type>::IndexOf(Type t)
{
	int i;
	for(i=0;i<count;i++)
	{
		if(element[i] == t)
		{
			return i;
		}
	}
	assert(0);
	return -1;
}



//*********************************************************************
//*********************************************************************
//********  Hull header
//*********************************************************************
//*********************************************************************

class PHullResult
{
public:

	PHullResult(void)
	{
		mVcount = 0;
		mIndexCount = 0;
		mFaceCount = 0;
		mVertices = 0;
		mIndices  = 0;
	}

	unsigned int mVcount;
	unsigned int mIndexCount;
	unsigned int mFaceCount;
	float       *mVertices;
	unsigned int *mIndices;
};


#define REAL3 float3
#define REAL  float

#define COPLANAR   (0)
#define UNDER      (1)
#define OVER       (2)
#define SPLIT      (OVER|UNDER)
#define PAPERWIDTH (0.001f)

float planetestepsilon = PAPERWIDTH;


class ConvexH 
{
  public:
	class HalfEdge
	{
	  public:
		short ea;         // the other half of the edge (index into edges list)
		unsigned char v;  // the vertex at the start of this edge (index into vertices list)
		unsigned char p;  // the facet on which this edge lies (index into facets list)
		HalfEdge(){}
		HalfEdge(short _ea,unsigned char _v, unsigned char _p):ea(_ea),v(_v),p(_p){}
	};
	Array<REAL3> vertices;
	Array<HalfEdge> edges;
	Array<Plane>  facets;
	ConvexH(int vertices_size,int edges_size,int facets_size);
};

typedef ConvexH::HalfEdge HalfEdge;

ConvexH::ConvexH(int vertices_size,int edges_size,int facets_size)
	:vertices(vertices_size)
	,edges(edges_size)
	,facets(facets_size)
{
	vertices.count=vertices_size;
	edges.count   = edges_size;
	facets.count  = facets_size;
}

ConvexH *ConvexHDup(ConvexH *src) {
	ConvexH *dst = new ConvexH(src->vertices.count,src->edges.count,src->facets.count);
	memcpy(dst->vertices.element,src->vertices.element,sizeof(float3)*src->vertices.count);
	memcpy(dst->edges.element,src->edges.element,sizeof(HalfEdge)*src->edges.count);
	memcpy(dst->facets.element,src->facets.element,sizeof(Plane)*src->facets.count);
	return dst;
}


int PlaneTest(const Plane &p, const REAL3 &v) {
	REAL a  = dot(v,p.normal)+p.dist;
	int   flag = (a>planetestepsilon)?OVER:((a<-planetestepsilon)?UNDER:COPLANAR);
	return flag;
}

int SplitTest(ConvexH &convex,const Plane &plane) {
	int flag=0;
	for(int i=0;i<convex.vertices.count;i++) {
		flag |= PlaneTest(plane,convex.vertices[i]);
	}
	return flag;
}

class VertFlag
{
public:
	unsigned char planetest;
	unsigned char junk;
	unsigned char undermap;
	unsigned char overmap;
};
class EdgeFlag 
{
public:
	unsigned char planetest;
	unsigned char fixes;
	short undermap;
	short overmap;
};
class PlaneFlag
{
public:
	unsigned char undermap;
	unsigned char overmap;
};
class Coplanar{
public:
	unsigned short ea;
	unsigned char v0;
	unsigned char v1;
};

int AssertIntact(ConvexH &convex) {
	int i;
	int estart=0;
	for(i=0;i<convex.edges.count;i++) {
		if(convex.edges[estart].p!= convex.edges[i].p) {
			estart=i;
		}
		int inext = i+1;
		if(inext>= convex.edges.count || convex.edges[inext].p != convex.edges[i].p) {
			inext = estart;
		}
		assert(convex.edges[inext].p == convex.edges[i].p);
		HalfEdge &edge = convex.edges[i];
		int nb = convex.edges[i].ea;
		assert(nb!=255);
		if(nb==255 || nb==-1) return 0;
		assert(nb!=-1);
		assert(i== convex.edges[nb].ea);
	}
	for(i=0;i<convex.edges.count;i++) {
		assert(COPLANAR==PlaneTest(convex.facets[convex.edges[i].p],convex.vertices[convex.edges[i].v]));
		if(COPLANAR!=PlaneTest(convex.facets[convex.edges[i].p],convex.vertices[convex.edges[i].v])) return 0;
		if(convex.edges[estart].p!= convex.edges[i].p) {
			estart=i;
		}
		int i1 = i+1;
		if(i1>= convex.edges.count || convex.edges[i1].p != convex.edges[i].p) {
			i1 = estart;
		}
		int i2 = i1+1;
		if(i2>= convex.edges.count || convex.edges[i2].p != convex.edges[i].p) {
			i2 = estart;
		}
		if(i==i2) continue; // i sliced tangent to an edge and created 2 meaningless edges
		REAL3 localnormal = TriNormal(convex.vertices[convex.edges[i ].v],
			                           convex.vertices[convex.edges[i1].v],
			                           convex.vertices[convex.edges[i2].v]);
		assert(dot(localnormal,convex.facets[convex.edges[i].p].normal)>0);
		if(dot(localnormal,convex.facets[convex.edges[i].p].normal)<=0)return 0;
	}
	return 1;
}

// back to back quads
ConvexH *test_btbq() {
	ConvexH *convex = new ConvexH(4,8,2);
	convex->vertices[0] = REAL3(0,0,0);
	convex->vertices[1] = REAL3(1,0,0);
	convex->vertices[2] = REAL3(1,1,0);
	convex->vertices[3] = REAL3(0,1,0);
	convex->facets[0] = Plane(REAL3(0,0,1),0);
	convex->facets[1] = Plane(REAL3(0,0,-1),0);
	convex->edges[0]  = HalfEdge(7,0,0);
	convex->edges[1]  = HalfEdge(6,1,0);
	convex->edges[2]  = HalfEdge(5,2,0);
	convex->edges[3]  = HalfEdge(4,3,0);

	convex->edges[4]  = HalfEdge(3,0,1);
	convex->edges[5]  = HalfEdge(2,3,1);
	convex->edges[6]  = HalfEdge(1,2,1);
	convex->edges[7]  = HalfEdge(0,1,1);
	AssertIntact(*convex);
	return convex;
}
ConvexH *test_cube() {
	ConvexH *convex = new ConvexH(8,24,6);
	convex->vertices[0] = REAL3(0,0,0);
	convex->vertices[1] = REAL3(0,0,1);
	convex->vertices[2] = REAL3(0,1,0);
	convex->vertices[3] = REAL3(0,1,1);
	convex->vertices[4] = REAL3(1,0,0);
	convex->vertices[5] = REAL3(1,0,1);
	convex->vertices[6] = REAL3(1,1,0);
	convex->vertices[7] = REAL3(1,1,1);

	convex->facets[0] = Plane(REAL3(-1,0,0),0);
	convex->facets[1] = Plane(REAL3(1,0,0),-1);
	convex->facets[2] = Plane(REAL3(0,-1,0),0);
	convex->facets[3] = Plane(REAL3(0,1,0),-1);
	convex->facets[4] = Plane(REAL3(0,0,-1),0);
	convex->facets[5] = Plane(REAL3(0,0,1),-1);

	convex->edges[0 ] = HalfEdge(11,0,0);
	convex->edges[1 ] = HalfEdge(23,1,0);
	convex->edges[2 ] = HalfEdge(15,3,0);
	convex->edges[3 ] = HalfEdge(16,2,0);

	convex->edges[4 ] = HalfEdge(13,6,1);
	convex->edges[5 ] = HalfEdge(21,7,1);
	convex->edges[6 ] = HalfEdge( 9,5,1);
	convex->edges[7 ] = HalfEdge(18,4,1);

	convex->edges[8 ] = HalfEdge(19,0,2);
	convex->edges[9 ] = HalfEdge( 6,4,2);
	convex->edges[10] = HalfEdge(20,5,2);
	convex->edges[11] = HalfEdge( 0,1,2);

	convex->edges[12] = HalfEdge(22,3,3);
	convex->edges[13] = HalfEdge( 4,7,3);
	convex->edges[14] = HalfEdge(17,6,3);
	convex->edges[15] = HalfEdge( 2,2,3);

	convex->edges[16] = HalfEdge( 3,0,4);
	convex->edges[17] = HalfEdge(14,2,4);
	convex->edges[18] = HalfEdge( 7,6,4);
	convex->edges[19] = HalfEdge( 8,4,4);
	
	convex->edges[20] = HalfEdge(10,1,5);
	convex->edges[21] = HalfEdge( 5,5,5);
	convex->edges[22] = HalfEdge(12,7,5);
	convex->edges[23] = HalfEdge( 1,3,5);

	
	return convex;
}
ConvexH *ConvexHMakeCube(const REAL3 &bmin, const REAL3 &bmax) {
	ConvexH *convex = test_cube();
	convex->vertices[0] = REAL3(bmin.x,bmin.y,bmin.z);
	convex->vertices[1] = REAL3(bmin.x,bmin.y,bmax.z);
	convex->vertices[2] = REAL3(bmin.x,bmax.y,bmin.z);
	convex->vertices[3] = REAL3(bmin.x,bmax.y,bmax.z);
	convex->vertices[4] = REAL3(bmax.x,bmin.y,bmin.z);
	convex->vertices[5] = REAL3(bmax.x,bmin.y,bmax.z);
	convex->vertices[6] = REAL3(bmax.x,bmax.y,bmin.z);
	convex->vertices[7] = REAL3(bmax.x,bmax.y,bmax.z);

	convex->facets[0] = Plane(REAL3(-1,0,0), bmin.x);
	convex->facets[1] = Plane(REAL3(1,0,0), -bmax.x);
	convex->facets[2] = Plane(REAL3(0,-1,0), bmin.y);
	convex->facets[3] = Plane(REAL3(0,1,0), -bmax.y);
	convex->facets[4] = Plane(REAL3(0,0,-1), bmin.z);
	convex->facets[5] = Plane(REAL3(0,0,1), -bmax.z);
	return convex;
}
ConvexH *ConvexHCrop(ConvexH &convex,const Plane &slice)
{
	int i;
	int vertcountunder=0;
	int vertcountover =0;
	int edgecountunder=0;
	int edgecountover =0;
	int planecountunder=0;
	int planecountover =0;
	static Array<int> vertscoplanar;  // existing vertex members of convex that are coplanar
	vertscoplanar.count=0;
	static Array<int> edgesplit;  // existing edges that members of convex that cross the splitplane
	edgesplit.count=0;

	assert(convex.edges.count<480);

	EdgeFlag  edgeflag[512];
	VertFlag  vertflag[256];
	PlaneFlag planeflag[128];
	HalfEdge  tmpunderedges[512];
	Plane	  tmpunderplanes[128];
	Coplanar coplanaredges[512];
	int coplanaredges_num=0;

	Array<REAL3> createdverts;
	// do the side-of-plane tests
	for(i=0;i<convex.vertices.count;i++) {
		vertflag[i].planetest = PlaneTest(slice,convex.vertices[i]);
		if(vertflag[i].planetest == COPLANAR) {
			// ? vertscoplanar.Add(i);
			vertflag[i].undermap = vertcountunder++;
			vertflag[i].overmap  = vertcountover++;
		}
		else if(vertflag[i].planetest == UNDER)	{
			vertflag[i].undermap = vertcountunder++;
		}
		else {
			assert(vertflag[i].planetest == OVER);
			vertflag[i].overmap  = vertcountover++;
			vertflag[i].undermap = -1; // for debugging purposes
		}
	}
	int vertcountunderold = vertcountunder; // for debugging only

	int under_edge_count =0;
	int underplanescount=0;
	int e0=0;

	for(int currentplane=0; currentplane<convex.facets.count; currentplane++) {
		int estart =e0;
		int enextface;
		int planeside = 0;
		int e1 = e0+1;
		int eus=-1;
		int ecop=-1;
		int vout=-1;
		int vin =-1;
		int coplanaredge = -1;
		do{

			if(e1 >= convex.edges.count || convex.edges[e1].p!=currentplane) {
				enextface = e1;
				e1=estart;
			}
			HalfEdge &edge0 = convex.edges[e0];
			HalfEdge &edge1 = convex.edges[e1];
			HalfEdge &edgea = convex.edges[edge0.ea];


			planeside |= vertflag[edge0.v].planetest;
			//if((vertflag[edge0.v].planetest & vertflag[edge1.v].planetest)  == COPLANAR) {
			//	assert(ecop==-1);
			//	ecop=e;
			//}


			if(vertflag[edge0.v].planetest == OVER && vertflag[edge1.v].planetest == OVER){
				// both endpoints over plane
				edgeflag[e0].undermap  = -1;
			}
			else if((vertflag[edge0.v].planetest | vertflag[edge1.v].planetest)  == UNDER) {
				// at least one endpoint under, the other coplanar or under
				
				edgeflag[e0].undermap = under_edge_count;
				tmpunderedges[under_edge_count].v = vertflag[edge0.v].undermap;
				tmpunderedges[under_edge_count].p = underplanescount;
				if(edge0.ea < e0) {
					// connect the neighbors
					assert(edgeflag[edge0.ea].undermap !=-1);
					tmpunderedges[under_edge_count].ea = edgeflag[edge0.ea].undermap;
					tmpunderedges[edgeflag[edge0.ea].undermap].ea = under_edge_count;
				}
				under_edge_count++;
			}
			else if((vertflag[edge0.v].planetest | vertflag[edge1.v].planetest)  == COPLANAR) {
				// both endpoints coplanar 
				// must check a 3rd point to see if UNDER
				int e2 = e1+1;
				if(e2>=convex.edges.count || convex.edges[e2].p!=currentplane) {
					e2 = estart;
				}
				assert(convex.edges[e2].p==currentplane);
				HalfEdge &edge2 = convex.edges[e2];
				if(vertflag[edge2.v].planetest==UNDER) {
					
					edgeflag[e0].undermap = under_edge_count;
					tmpunderedges[under_edge_count].v = vertflag[edge0.v].undermap;
					tmpunderedges[under_edge_count].p = underplanescount;
					tmpunderedges[under_edge_count].ea = -1;
					// make sure this edge is added to the "coplanar" list
					coplanaredge = under_edge_count;
					vout = vertflag[edge0.v].undermap;
					vin  = vertflag[edge1.v].undermap;
					under_edge_count++;
				}
				else {
					edgeflag[e0].undermap = -1;
				}
			}
			else if(vertflag[edge0.v].planetest == UNDER && vertflag[edge1.v].planetest == OVER) {
				// first is under 2nd is over 
				
				edgeflag[e0].undermap = under_edge_count;
				tmpunderedges[under_edge_count].v = vertflag[edge0.v].undermap;
				tmpunderedges[under_edge_count].p = underplanescount;
				if(edge0.ea < e0) {
					assert(edgeflag[edge0.ea].undermap !=-1);
					// connect the neighbors
					tmpunderedges[under_edge_count].ea = edgeflag[edge0.ea].undermap;
					tmpunderedges[edgeflag[edge0.ea].undermap].ea = under_edge_count;
					vout = tmpunderedges[edgeflag[edge0.ea].undermap].v;
				}
				else {
					Plane &p0 = convex.facets[edge0.p];
					Plane &pa = convex.facets[edgea.p];
					createdverts.Add(ThreePlaneIntersection(p0,pa,slice));
					//createdverts.Add(PlaneProject(slice,PlaneLineIntersection(slice,convex.vertices[edge0.v],convex.vertices[edgea.v])));
					//createdverts.Add(PlaneLineIntersection(slice,convex.vertices[edge0.v],convex.vertices[edgea.v]));
					vout = vertcountunder++;
				}
				under_edge_count++;
				/// hmmm something to think about: i might be able to output this edge regarless of 
				// wheter or not we know v-in yet.  ok i;ll try this now:
				tmpunderedges[under_edge_count].v = vout;
				tmpunderedges[under_edge_count].p = underplanescount;
				tmpunderedges[under_edge_count].ea = -1;
				coplanaredge = under_edge_count;
				under_edge_count++;

				if(vin!=-1) {
					// we previously processed an edge  where we came under
					// now we know about vout as well

					// ADD THIS EDGE TO THE LIST OF EDGES THAT NEED NEIGHBOR ON PARTITION PLANE!!
				}

			}
			else if(vertflag[edge0.v].planetest == COPLANAR && vertflag[edge1.v].planetest == OVER) {
				// first is coplanar 2nd is over 
				
				edgeflag[e0].undermap = -1;
				vout = vertflag[edge0.v].undermap;
				// I hate this but i have to make sure part of this face is UNDER before ouputting this vert
				int k=estart;
				assert(edge0.p == currentplane);
				while(!(planeside&UNDER) && k<convex.edges.count && convex.edges[k].p==edge0.p) {
					planeside |= vertflag[convex.edges[k].v].planetest;
					k++;
				}
				if(planeside&UNDER){
					tmpunderedges[under_edge_count].v = vout;
					tmpunderedges[under_edge_count].p = underplanescount;
					tmpunderedges[under_edge_count].ea = -1;
					coplanaredge = under_edge_count; // hmmm should make a note of the edge # for later on
					under_edge_count++;
					
				}
			}
			else if(vertflag[edge0.v].planetest == OVER && vertflag[edge1.v].planetest == UNDER) {
				// first is over next is under 
				// new vertex!!!
				assert(vin==-1);
				if(e0<edge0.ea) {
					Plane &p0 = convex.facets[edge0.p];
					Plane &pa = convex.facets[edgea.p];
					createdverts.Add(ThreePlaneIntersection(p0,pa,slice));
					//createdverts.Add(PlaneLineIntersection(slice,convex.vertices[edge0.v],convex.vertices[edgea.v]));
					//createdverts.Add(PlaneProject(slice,PlaneLineIntersection(slice,convex.vertices[edge0.v],convex.vertices[edgea.v])));
					vin = vertcountunder++;
				}
				else {
					// find the new vertex that was created by edge[edge0.ea]
					int nea = edgeflag[edge0.ea].undermap;
					assert(tmpunderedges[nea].p==tmpunderedges[nea+1].p);
					vin = tmpunderedges[nea+1].v;
					assert(vin < vertcountunder);
					assert(vin >= vertcountunderold);   // for debugging only
				}
				if(vout!=-1) {
					// we previously processed an edge  where we went over
					// now we know vin too
					// ADD THIS EDGE TO THE LIST OF EDGES THAT NEED NEIGHBOR ON PARTITION PLANE!!
				}
				// output edge
				tmpunderedges[under_edge_count].v = vin;
				tmpunderedges[under_edge_count].p = underplanescount;
				edgeflag[e0].undermap = under_edge_count;
				if(e0>edge0.ea) {
					assert(edgeflag[edge0.ea].undermap !=-1);
					// connect the neighbors
					tmpunderedges[under_edge_count].ea = edgeflag[edge0.ea].undermap;
					tmpunderedges[edgeflag[edge0.ea].undermap].ea = under_edge_count;
				}
				assert(edgeflag[e0].undermap == under_edge_count);
				under_edge_count++;
			}
			else if(vertflag[edge0.v].planetest == OVER && vertflag[edge1.v].planetest == COPLANAR) {
				// first is over next is coplanar 
				
				edgeflag[e0].undermap = -1;
				vin = vertflag[edge1.v].undermap;
				assert(vin!=-1);
				if(vout!=-1) {
					// we previously processed an edge  where we came under
					// now we know both endpoints
					// ADD THIS EDGE TO THE LIST OF EDGES THAT NEED NEIGHBOR ON PARTITION PLANE!!
				}

			}
			else {
				assert(0);
			}
			

			e0=e1;
			e1++; // do the modulo at the beginning of the loop

		} while(e0!=estart) ;
		e0 = enextface;
		if(planeside&UNDER) {
			planeflag[currentplane].undermap = underplanescount;
			tmpunderplanes[underplanescount] = convex.facets[currentplane];
			underplanescount++;
		}
		else {
			planeflag[currentplane].undermap = 0;
		}
		if(vout>=0 && (planeside&UNDER)) {
			assert(vin>=0);
			assert(coplanaredge>=0);
			assert(coplanaredge!=511);
			coplanaredges[coplanaredges_num].ea = coplanaredge;
			coplanaredges[coplanaredges_num].v0 = vin;
			coplanaredges[coplanaredges_num].v1 = vout;
			coplanaredges_num++;
		}
	}

	// add the new plane to the mix:
	if(coplanaredges_num>0) {
		tmpunderplanes[underplanescount++]=slice;
	}
	for(i=0;i<coplanaredges_num-1;i++) {
		if(coplanaredges[i].v1 != coplanaredges[i+1].v0) {
			int j = 0;
			for(j=i+2;j<coplanaredges_num;j++) {
				if(coplanaredges[i].v1 == coplanaredges[j].v0) {
					Coplanar tmp = coplanaredges[i+1];
					coplanaredges[i+1] = coplanaredges[j];
					coplanaredges[j] = tmp;
					break;
				}
			}
			if(j>=coplanaredges_num)
			{
				assert(j<coplanaredges_num);
				return NULL;
			}
		}
	}
	ConvexH *punder = new ConvexH(vertcountunder,under_edge_count+coplanaredges_num,underplanescount);
	ConvexH &under = *punder;
	int k=0;
	for(i=0;i<convex.vertices.count;i++) {
		if(vertflag[i].planetest != OVER){
			under.vertices[k++] = convex.vertices[i];
		}
	}
	i=0;
	while(k<vertcountunder) {
		under.vertices[k++] = createdverts[i++];
	}
	assert(i==createdverts.count);

	for(i=0;i<coplanaredges_num;i++) {
		under.edges[under_edge_count+i].p  = underplanescount-1;
		under.edges[under_edge_count+i].ea = coplanaredges[i].ea;
		tmpunderedges[coplanaredges[i].ea].ea = under_edge_count+i;
		under.edges[under_edge_count+i].v  = coplanaredges[i].v0;
	}
	
	memcpy(under.edges.element,tmpunderedges,sizeof(HalfEdge)*under_edge_count);
	memcpy(under.facets.element,tmpunderplanes,sizeof(Plane)*underplanescount);
	return punder;
}



static int candidateplane(Plane *planes,int planes_count,ConvexH *convex,float epsilon)
{
	int p ;
	REAL md;
	int i;
	for(i=0;i<planes_count;i++)
	{
		REAL d=0;
		for(int j=0;j<convex->vertices.count;j++)
		{
			d = Max(d,dot(convex->vertices[j],planes[i].normal)+planes[i].dist);
		}
		if(i==0 || d>md)
		{
			p=i;
			md=d;
		}
	}
	return (md>epsilon)?p:-1;
}

template<class T>
inline int maxdir(const T *p,int count,const T &dir)
{
	assert(count);
	int m=0;
	for(int i=1;i<count;i++)
	{
		if(dot(p[i],dir)>dot(p[m],dir)) m=i;
	}
	return m;
}


template<class T>
int maxdirfiltered(const T *p,int count,const T &dir,Array<int> &allow)
{
	assert(count);
	int m=-1;
	for(int i=0;i<count;i++) if(allow[i])
	{
		if(m==-1 || dot(p[i],dir)>dot(p[m],dir)) m=i;
	}
	assert(m!=-1);
	return m;
} 

float3 orth(const float3 &v)
{
	float3 a=cross(v,float3(0,0,1));
	float3 b=cross(v,float3(0,1,0));
	return normalize((magnitude(a)>magnitude(b))?a:b);
}


template<class T>
int maxdirsterid(const T *p,int count,const T &dir,Array<int> &allow)
{
	int m=-1;
	while(m==-1)
	{
		m = maxdirfiltered(p,count,dir,allow);
		if(allow[m]==3) return m;
		T u = orth(dir);
		T v = cross(u,dir);
		int ma=-1;
		for(float x = 0.0f ; x<= 360.0f ; x+= 45.0f)
		{
			float s = sinf(DEG2RAD*(x));
			float c = cosf(DEG2RAD*(x));
			int mb = maxdirfiltered(p,count,dir+(u*s+v*c)*0.025f,allow);
			if(ma==m && mb==m)
			{
				allow[m]=3;
				return m;
			}
			if(ma!=-1 && ma!=mb)  // Yuck - this is really ugly
			{
				int mc = ma;
				for(float xx = x-40.0f ; xx <= x ; xx+= 5.0f)
				{
					float s = sinf(DEG2RAD*(xx));
					float c = cosf(DEG2RAD*(xx));
					int md = maxdirfiltered(p,count,dir+(u*s+v*c)*0.025f,allow);
					if(mc==m && md==m)
					{
						allow[m]=3;
						return m;
					}
					mc=md;
				}
			}
			ma=mb;
		}
		allow[m]=0;
		m=-1;
	}
	assert(0);
	return m;
} 




int operator ==(const int3 &a,const int3 &b) 
{
	for(int i=0;i<3;i++) 
	{
		if(a[i]!=b[i]) return 0;
	}
	return 1;
}

int3 roll3(int3 a) 
{
	int tmp=a[0];
	a[0]=a[1];
	a[1]=a[2];
	a[2]=tmp;
	return a;
}
int isa(const int3 &a,const int3 &b) 
{
	return ( a==b || roll3(a)==b || a==roll3(b) );
}
int b2b(const int3 &a,const int3 &b) 
{
	return isa(a,int3(b[2],b[1],b[0]));
}
int above(float3* vertices,const int3& t, const float3 &p, float epsilon) 
{
	float3 n=TriNormal(vertices[t[0]],vertices[t[1]],vertices[t[2]]);
	return (dot(n,p-vertices[t[0]]) > epsilon); // EPSILON???
}
int hasedge(const int3 &t, int a,int b)
{
	for(int i=0;i<3;i++)
	{
		int i1= (i+1)%3;
		if(t[i]==a && t[i1]==b) return 1;
	}
	return 0;
}
int hasvert(const int3 &t, int v)
{
	return (t[0]==v || t[1]==v || t[2]==v) ;
}
int shareedge(const int3 &a,const int3 &b)
{
	int i;
	for(i=0;i<3;i++)
	{
		int i1= (i+1)%3;
		if(hasedge(a,b[i1],b[i])) return 1;
	}
	return 0;
}

class Tri;

Array<Tri*> tris;

class Tri : public int3
{
public:
	int3 n;
	int id;
	int vmax;
	float rise;
	Tri(int a,int b,int c):int3(a,b,c),n(-1,-1,-1)
	{
		id = tris.count;
		tris.Add(this);
		vmax=-1;
		rise = 0.0f;
	}
	~Tri()
	{
		assert(tris[id]==this);
		tris[id]=NULL;
	}
	int &neib(int a,int b);
};


int &Tri::neib(int a,int b)
{
	static int er=-1;
	int i;
	for(i=0;i<3;i++) 
	{
		int i1=(i+1)%3;
		int i2=(i+2)%3;
		if((*this)[i]==a && (*this)[i1]==b) return n[i2];
		if((*this)[i]==b && (*this)[i1]==a) return n[i2];
	}
	assert(0);
	return er;
}
void b2bfix(Tri* s,Tri*t)
{
	int i;
	for(i=0;i<3;i++) 
	{
		int i1=(i+1)%3;
		int i2=(i+2)%3;
		int a = (*s)[i1];
		int b = (*s)[i2];
		assert(tris[s->neib(a,b)]->neib(b,a) == s->id);
		assert(tris[t->neib(a,b)]->neib(b,a) == t->id);
		tris[s->neib(a,b)]->neib(b,a) = t->neib(b,a);
		tris[t->neib(b,a)]->neib(a,b) = s->neib(a,b);
	}
}

void removeb2b(Tri* s,Tri*t)
{
	b2bfix(s,t);
	delete s;
	delete t;
}

void checkit(Tri *t)
{
	int i;
	assert(tris[t->id]==t);
	for(i=0;i<3;i++)
	{
		int i1=(i+1)%3;
		int i2=(i+2)%3;
		int a = (*t)[i1];
		int b = (*t)[i2];
		assert(a!=b);
		assert( tris[t->n[i]]->neib(b,a) == t->id);
	}
}
void extrude(Tri *t0,int v)
{
	int3 t= *t0;
	int n = tris.count;
	Tri* ta = new Tri(v,t[1],t[2]);
	ta->n = int3(t0->n[0],n+1,n+2);
	tris[t0->n[0]]->neib(t[1],t[2]) = n+0;
	Tri* tb = new Tri(v,t[2],t[0]);
	tb->n = int3(t0->n[1],n+2,n+0);
	tris[t0->n[1]]->neib(t[2],t[0]) = n+1;
	Tri* tc = new Tri(v,t[0],t[1]);
	tc->n = int3(t0->n[2],n+0,n+1);
	tris[t0->n[2]]->neib(t[0],t[1]) = n+2;
	checkit(ta);
	checkit(tb);
	checkit(tc);
	if(hasvert(*tris[ta->n[0]],v)) removeb2b(ta,tris[ta->n[0]]);
	if(hasvert(*tris[tb->n[0]],v)) removeb2b(tb,tris[tb->n[0]]);
	if(hasvert(*tris[tc->n[0]],v)) removeb2b(tc,tris[tc->n[0]]);
	delete t0;

}

Tri *extrudable(float epsilon)
{
	int i;
	Tri *t=NULL;
	for(i=0;i<tris.count;i++)
	{
		if(!t || (tris[i] && t->rise<tris[i]->rise))
		{
			t = tris[i];
		}
	}
	return (t->rise >epsilon)?t:NULL ;
}

class int4
{
public:
	int x,y,z,w;
	int4(){};
	int4(int _x,int _y, int _z,int _w){x=_x;y=_y;z=_z;w=_w;}
	const int& operator[](int i) const {return (&x)[i];}
	int& operator[](int i) {return (&x)[i];}
};



int4 FindSimplex(float3 *verts,int verts_count,Array<int> &allow)
{
	float3 basis[3];
	basis[0] = float3( 0.01f, 0.02f, 1.0f );      
	int p0 = maxdirsterid(verts,verts_count, basis[0],allow);   
	int	p1 = maxdirsterid(verts,verts_count,-basis[0],allow);
	basis[0] = verts[p0]-verts[p1];
	if(p0==p1 || basis[0]==float3(0,0,0)) 
		return int4(-1,-1,-1,-1);
	basis[1] = cross(float3(     1, 0.02f, 0),basis[0]);
	basis[2] = cross(float3(-0.02f,     1, 0),basis[0]);
	basis[1] = normalize( (magnitude(basis[1])>magnitude(basis[2])) ? basis[1]:basis[2]);
	int p2 = maxdirsterid(verts,verts_count,basis[1],allow);
	if(p2 == p0 || p2 == p1)
	{
		p2 = maxdirsterid(verts,verts_count,-basis[1],allow);
	}
	if(p2 == p0 || p2 == p1) 
		return int4(-1,-1,-1,-1);
	basis[1] = verts[p2] - verts[p0];
	basis[2] = normalize(cross(basis[1],basis[0]));
	int p3 = maxdirsterid(verts,verts_count,basis[2],allow);
	if(p3==p0||p3==p1||p3==p2) p3 = maxdirsterid(verts,verts_count,-basis[2],allow);
	if(p3==p0||p3==p1||p3==p2) 
		return int4(-1,-1,-1,-1);
	assert(!(p0==p1||p0==p2||p0==p3||p1==p2||p1==p3||p2==p3));
	if(dot(verts[p3]-verts[p0],cross(verts[p1]-verts[p0],verts[p2]-verts[p0])) <0) {Swap(p2,p3);}
	return int4(p0,p1,p2,p3);
}

int calchullgen(float3 *verts,int verts_count, int vlimit)
{
	if(verts_count <4) return 0;
	if(vlimit==0) vlimit=1000000000;
	int j;
	float3 bmin(*verts),bmax(*verts);
	Array<int> isextreme(verts_count);
	Array<int> allow(verts_count);
	for(j=0;j<verts_count;j++) 
	{
		allow.Add(1);
		isextreme.Add(0);
		bmin = VectorMin(bmin,verts[j]);
		bmax = VectorMax(bmax,verts[j]);
	}
	float epsilon = magnitude(bmax-bmin) * 0.001f;


	int4 p = FindSimplex(verts,verts_count,allow);
	if(p.x==-1) return 0; // simplex failed



	float3 center = (verts[p[0]]+verts[p[1]]+verts[p[2]]+verts[p[3]]) /4.0f;  // a valid interior point
	Tri *t0 = new Tri(p[2],p[3],p[1]); t0->n=int3(2,3,1);
	Tri *t1 = new Tri(p[3],p[2],p[0]); t1->n=int3(3,2,0);
	Tri *t2 = new Tri(p[0],p[1],p[3]); t2->n=int3(0,1,3);
	Tri *t3 = new Tri(p[1],p[0],p[2]); t3->n=int3(1,0,2);
	isextreme[p[0]]=isextreme[p[1]]=isextreme[p[2]]=isextreme[p[3]]=1;
	checkit(t0);checkit(t1);checkit(t2);checkit(t3);

	for(j=0;j<tris.count;j++)
	{
		Tri *t=tris[j];
		assert(t);
		assert(t->vmax<0);
		float3 n=TriNormal(verts[(*t)[0]],verts[(*t)[1]],verts[(*t)[2]]);
		t->vmax = maxdirsterid(verts,verts_count,n,allow);
		t->rise = dot(n,verts[t->vmax]-verts[(*t)[0]]);
	}
	Tri *te;
	vlimit-=4;
	while(vlimit >0 && (te=extrudable(epsilon)))
	{
		int3 ti=*te;
		int v=te->vmax;
		assert(!isextreme[v]);  // wtf we've already done this vertex
		isextreme[v]=1;
		//if(v==p0 || v==p1 || v==p2 || v==p3) continue; // done these already
		j=tris.count;
		int newstart=j;
		while(j--) {
			if(!tris[j]) continue;
			int3 t=*tris[j];
			if(above(verts,t,verts[v],0.01f*epsilon)) 
			{
				extrude(tris[j],v);
			}
		}
		// now check for those degenerate cases where we have a flipped triangle or a really skinny triangle
		j=tris.count;
		while(j--)
		{
			if(!tris[j]) continue;
			if(!hasvert(*tris[j],v)) break;
			int3 nt=*tris[j];
			if(above(verts,nt,center,0.01f*epsilon)  || magnitude(cross(verts[nt[1]]-verts[nt[0]],verts[nt[2]]-verts[nt[1]]))< epsilon*epsilon*0.1f )
			{
				Tri *nb = tris[tris[j]->n[0]];
				assert(nb);assert(!hasvert(*nb,v));assert(nb->id<j);
				extrude(nb,v);
				j=tris.count; 
			}
		} 
		j=tris.count;
		while(j--)
		{
			Tri *t=tris[j];
			if(!t) continue;
			if(t->vmax>=0) break;
			float3 n=TriNormal(verts[(*t)[0]],verts[(*t)[1]],verts[(*t)[2]]);
			t->vmax = maxdirsterid(verts,verts_count,n,allow);
			if(isextreme[t->vmax]) 
			{
				t->vmax=-1; // already done that vertex - algorithm needs to be able to terminate.
			}
			else
			{
				t->rise = dot(n,verts[t->vmax]-verts[(*t)[0]]);
			}
		}
		vlimit --;
	}
	return 1;
}

int calchull(float3 *verts,int verts_count, int *&tris_out, int &tris_count,int vlimit) 
{
	int rc=calchullgen(verts,verts_count,  vlimit) ;
	if(!rc) return 0;
	Array<int> ts;
	for(int i=0;i<tris.count;i++)if(tris[i])
	{
		for(int j=0;j<3;j++)ts.Add((*tris[i])[j]);
		delete tris[i];
	}
	tris_count = ts.count/3;
	tris_out   = ts.element;
	ts.element=NULL; ts.count=ts.array_size=0;
	tris.count=0;
	return 1;
}

int calchullpbev(float3 *verts,int verts_count,int vlimit, Array<Plane> &planes,float bevangle) 
{
	int i,j;
	planes.count=0;
	int rc = calchullgen(verts,verts_count,vlimit);
	if(!rc) return 0;
	for(i=0;i<tris.count;i++)if(tris[i])
	{
		Plane p;
		Tri *t = tris[i];
		p.normal = TriNormal(verts[(*t)[0]],verts[(*t)[1]],verts[(*t)[2]]);
		p.dist   = -dot(p.normal, verts[(*t)[0]]);
		planes.Add(p);
		for(j=0;j<3;j++)
		{
			if(t->n[j]<t->id) continue;
			Tri *s = tris[t->n[j]];
			REAL3 snormal = TriNormal(verts[(*s)[0]],verts[(*s)[1]],verts[(*s)[2]]);
			if(dot(snormal,p.normal)>=cos(bevangle*DEG2RAD)) continue;
			REAL3 n = normalize(snormal+p.normal);
			planes.Add(Plane(n,-dot(n,verts[maxdir(verts,verts_count,n)])));
		}
	}

	for(i=0;i<tris.count;i++)if(tris[i])
	{
		delete tris[i]; // delete tris[i];
	}
	tris.count=0;
	return 1;
}

int overhull(Plane *planes,int planes_count,float3 *verts, int verts_count,int maxplanes, 
			 float3 *&verts_out, int &verts_count_out,  int *&faces_out, int &faces_count_out ,float inflate)
{
	int i,j;
	if(verts_count <4) return NULL;
	maxplanes = Min(maxplanes,planes_count);
	float3 bmin(verts[0]),bmax(verts[0]);
	for(i=0;i<verts_count;i++) 
	{
		bmin = VectorMin(bmin,verts[i]);
		bmax = VectorMax(bmax,verts[i]);
	}
	float diameter = magnitude(bmax-bmin);
//	inflate *=diameter;   // RELATIVE INFLATION
	bmin -= float3(inflate,inflate,inflate);
	bmax += float3(inflate,inflate,inflate);
	for(i=0;i<planes_count;i++)
	{
		planes[i].dist -= inflate;
	}
	float3 emin = bmin; // VectorMin(bmin,float3(0,0,0));
	float3 emax = bmax; // VectorMax(bmax,float3(0,0,0));
	float epsilon  = magnitude(emax-emin) * 0.025f;
	planetestepsilon = magnitude(emax-emin) * PAPERWIDTH;
	// todo: add bounding cube planes to force bevel. or try instead not adding the diameter expansion ??? must think.
	// ConvexH *convex = ConvexHMakeCube(bmin - float3(diameter,diameter,diameter),bmax+float3(diameter,diameter,diameter));
	ConvexH *c = ConvexHMakeCube(REAL3(bmin),REAL3(bmax)); 
	int k;
	while(maxplanes-- && (k=candidateplane(planes,planes_count,c,epsilon))>=0)
	{
		ConvexH *tmp = c;
		c = ConvexHCrop(*tmp,planes[k]);
		if(c==NULL) {c=tmp; break;} // might want to debug this case better!!!
		if(!AssertIntact(*c)) {c=tmp; break;} // might want to debug this case better too!!!
		delete tmp;
	}

	assert(AssertIntact(*c));
	//return c;
	faces_out = (int*)malloc(sizeof(int)*(1+c->facets.count+c->edges.count));     // new int[1+c->facets.count+c->edges.count];
	faces_count_out=0;
	i=0;
	faces_out[faces_count_out++]=-1;
	k=0;
	while(i<c->edges.count)
	{
		j=1;
		while(j+i<c->edges.count && c->edges[i].p==c->edges[i+j].p) { j++; }
		faces_out[faces_count_out++]=j;
		while(j--)
		{
			faces_out[faces_count_out++] = c->edges[i].v;
			i++;
		}
		k++;
	}
	faces_out[0]=k; // number of faces.
	assert(k==c->facets.count);
	assert(faces_count_out == 1+c->facets.count+c->edges.count);
	verts_out = c->vertices.element; // new float3[c->vertices.count]; 
	verts_count_out = c->vertices.count;
	for(i=0;i<c->vertices.count;i++)
	{
		verts_out[i] = float3(c->vertices[i]);
	}
	c->vertices.count=c->vertices.array_size=0;	c->vertices.element=NULL;
	delete c;
	return 1;
}

int overhullv(float3 *verts, int verts_count,int maxplanes, 
			 float3 *&verts_out, int &verts_count_out,  int *&faces_out, int &faces_count_out ,float inflate,float bevangle,int vlimit)
{
	if(!verts_count) return 0;
	extern int calchullpbev(float3 *verts,int verts_count,int vlimit, Array<Plane> &planes,float bevangle) ;
	Array<Plane> planes;
	int rc=calchullpbev(verts,verts_count,vlimit,planes,bevangle) ;
	if(!rc) return 0;
	return overhull(planes.element,planes.count,verts,verts_count,maxplanes,verts_out,verts_count_out,faces_out,faces_count_out,inflate);
}


bool ComputeHull(unsigned int vcount,const float *vertices,PHullResult &result,unsigned int vlimit,float inflate)
{

	int index_count;
	int *faces;
	float3 *verts_out;
	int     verts_count_out;

	if(inflate==0.0f)
	{
		int  *tris_out;
		int    tris_count;
		int ret = calchull( (float3 *) vertices, (int) vcount, tris_out, tris_count, vlimit );
		if(!ret) return false;
		result.mIndexCount = (unsigned int) (tris_count*3);
		result.mFaceCount  = (unsigned int) tris_count;
		result.mVertices   = (float*) vertices;
		result.mVcount     = (unsigned int) vcount;
		result.mIndices    = (unsigned int *) tris_out;
		return true;
	}

	int ret = overhullv((float3*)vertices,vcount,35,verts_out,verts_count_out,faces,index_count,inflate,120.0f,vlimit);
	if(!ret) return false;

	Array<int3> tris;
	int n=faces[0];
	int k=1;
	for(int i=0;i<n;i++)
	{
		int pn = faces[k++];
		for(int j=2;j<pn;j++) tris.Add(int3(faces[k],faces[k+j-1],faces[k+j]));
		k+=pn;
	}
	assert(tris.count == index_count-1-(n*3));

	result.mIndexCount = (unsigned int) (tris.count*3);
	result.mFaceCount  = (unsigned int) tris.count;
	result.mVertices   = (float*) verts_out;
	result.mVcount     = (unsigned int) verts_count_out;
	result.mIndices    = (unsigned int *) tris.element;
	tris.element=NULL; tris.count = tris.array_size=0;

	return true;
}


void ReleaseHull(PHullResult &result)
{
	if ( result.mIndices )
  {
	  free(result.mIndices);
	}

	result.mVcount = 0;
	result.mIndexCount = 0;
	result.mIndices = 0;
	result.mVertices = 0;
	result.mIndices  = 0;
}


//*********************************************************************
//*********************************************************************
//********  HullLib header
//*********************************************************************
//*********************************************************************

//*********************************************************************
//*********************************************************************
//********  HullLib implementation
//*********************************************************************
//*********************************************************************

HullError HullLibrary::CreateConvexHull(const HullDesc       &desc,           // describes the input request
																					HullResult           &result)         // contains the resulst
{
	HullError ret = QE_FAIL;


	PHullResult hr;

	unsigned int vcount = desc.mVcount;
	if ( vcount < 8 ) vcount = 8;

	float *vsource  = (float *) malloc( sizeof(float)*vcount*3);


	float scale[3];

	unsigned int ovcount;

	bool ok = CleanupVertices(desc.mVcount,desc.mVertices, desc.mVertexStride, ovcount, vsource, desc.mNormalEpsilon, scale ); // normalize point cloud, remove duplicates!

	if ( ok )
	{


		if ( 1 ) // scale vertices back to their original size.
		{
			for (unsigned int i=0; i<ovcount; i++)
			{
				float *v = &vsource[i*3];
				v[0]*=scale[0];
				v[1]*=scale[1];
				v[2]*=scale[2];
			}
		}

		float skinwidth = 0;
		if ( desc.HasHullFlag(QF_SKIN_WIDTH) )
			skinwidth = desc.mSkinWidth;

		ok = ComputeHull(ovcount,vsource,hr,desc.mMaxVertices,skinwidth);

		if ( ok )
		{

			// re-index triangle mesh so it refers to only used vertices, rebuild a new vertex table.
			float *vscratch = (float *) malloc( sizeof(float)*hr.mVcount*3);
			BringOutYourDead(hr.mVertices,hr.mVcount, vscratch, ovcount, hr.mIndices, hr.mIndexCount );

			ret = QE_OK;

			if ( desc.HasHullFlag(QF_TRIANGLES) ) // if he wants the results as triangle!
			{
				result.mPolygons          = false;
				result.mNumOutputVertices = ovcount;
				result.mOutputVertices    = (float *)malloc( sizeof(float)*ovcount*3);
				result.mNumFaces          = hr.mFaceCount;
				result.mNumIndices        = hr.mIndexCount;

				result.mIndices           = (unsigned int *) malloc( sizeof(unsigned int)*hr.mIndexCount);

				memcpy(result.mOutputVertices, vscratch, sizeof(float)*3*ovcount );

  			if ( desc.HasHullFlag(QF_REVERSE_ORDER) )
				{

					const unsigned int *source = hr.mIndices;
								unsigned int *dest   = result.mIndices;

					for (unsigned int i=0; i<hr.mFaceCount; i++)
					{
						dest[0] = source[2];
						dest[1] = source[1];
						dest[2] = source[0];
						dest+=3;
						source+=3;
					}

				}
				else
				{
					memcpy(result.mIndices, hr.mIndices, sizeof(unsigned int)*hr.mIndexCount);
				}
			}
			else
			{
				result.mPolygons          = true;
				result.mNumOutputVertices = ovcount;
				result.mOutputVertices    = (float *)malloc( sizeof(float)*ovcount*3);
				result.mNumFaces          = hr.mFaceCount;
				result.mNumIndices        = hr.mIndexCount+hr.mFaceCount;
				result.mIndices           = (unsigned int *) malloc( sizeof(unsigned int)*result.mNumIndices);
				memcpy(result.mOutputVertices, vscratch, sizeof(float)*3*ovcount );

				if ( 1 )
				{
					const unsigned int *source = hr.mIndices;
								unsigned int *dest   = result.mIndices;
					for (unsigned int i=0; i<hr.mFaceCount; i++)
					{
						dest[0] = 3;
						if ( desc.HasHullFlag(QF_REVERSE_ORDER) )
						{
							dest[1] = source[2];
							dest[2] = source[1];
							dest[3] = source[0];
						}
						else
						{
							dest[1] = source[0];
							dest[2] = source[1];
							dest[3] = source[2];
						}

						dest+=4;
						source+=3;
					}
				}
			}
			ReleaseHull(hr);
			if ( vscratch )
			{
				free(vscratch);
			}
		}
	}

	if ( vsource )
	{
		free(vsource);
	}


	return ret;
}



HullError HullLibrary::ReleaseResult(HullResult &result) // release memory allocated for this result, we are done with it.
{
	if ( result.mOutputVertices )
	{
		free(result.mOutputVertices);
		result.mOutputVertices = 0;
	}
	if ( result.mIndices )
	{
		free(result.mIndices);
		result.mIndices = 0;
	}
	return QE_OK;
}


static void AddPoint(unsigned int &vcount,float *p,float x,float y,float z)
{
	float *dest = &p[vcount*3];
	dest[0] = x;
	dest[1] = y;
	dest[2] = z;
	vcount++;
}


float GetDist(float px,float py,float pz,const float *p2)
{

	float dx = px - p2[0];
	float dy = py - p2[1];
	float dz = pz - p2[2];

	return dx*dx+dy*dy+dz*dz;
}



bool  HullLibrary::CleanupVertices(unsigned int svcount,
																const float *svertices,
																unsigned int stride,
																unsigned int &vcount,       // output number of vertices
																float *vertices,                 // location to store the results.
																float  normalepsilon,
																float *scale)
{
	if ( svcount == 0 ) return false;


	#define EPSILON 0.000001f // close enough to consider two floating point numbers to be 'the same'.

	bool ret = false;

	vcount = 0;

	float recip[3];

	if ( scale )
	{
		scale[0] = 1;
		scale[1] = 1;
		scale[2] = 1;
	}

	float bmin[3] = {  FLT_MAX,  FLT_MAX,  FLT_MAX };
	float bmax[3] = { -FLT_MAX, -FLT_MAX, -FLT_MAX };

	const char *vtx = (const char *) svertices;

	if ( 1 )
	{
		for (unsigned int i=0; i<svcount; i++)
		{
			const float *p = (const float *) vtx;

			vtx+=stride;

			for (int j=0; j<3; j++)
			{
				if ( p[j] < bmin[j] ) bmin[j] = p[j];
				if ( p[j] > bmax[j] ) bmax[j] = p[j];
			}
		}
	}

	float dx = bmax[0] - bmin[0];
	float dy = bmax[1] - bmin[1];
	float dz = bmax[2] - bmin[2];

	float center[3];

	center[0] = dx*0.5f + bmin[0];
	center[1] = dy*0.5f + bmin[1];
	center[2] = dz*0.5f + bmin[2];

	if ( dx < EPSILON || dy < EPSILON || dz < EPSILON || svcount < 3 )
	{

		float len = FLT_MAX;

		if ( dx > EPSILON && dx < len ) len = dx;
		if ( dy > EPSILON && dy < len ) len = dy;
		if ( dz > EPSILON && dz < len ) len = dz;

		if ( len == FLT_MAX )
		{
			dx = dy = dz = 0.01f; // one centimeter
		}
		else
		{
			if ( dx < EPSILON ) dx = len * 0.05f; // 1/5th the shortest non-zero edge.
			if ( dy < EPSILON ) dy = len * 0.05f;
			if ( dz < EPSILON ) dz = len * 0.05f;
		}

		float x1 = center[0] - dx;
		float x2 = center[0] + dx;

		float y1 = center[1] - dy;
		float y2 = center[1] + dy;

		float z1 = center[2] - dz;
		float z2 = center[2] + dz;

		AddPoint(vcount,vertices,x1,y1,z1);
		AddPoint(vcount,vertices,x2,y1,z1);
		AddPoint(vcount,vertices,x2,y2,z1);
		AddPoint(vcount,vertices,x1,y2,z1);
		AddPoint(vcount,vertices,x1,y1,z2);
		AddPoint(vcount,vertices,x2,y1,z2);
		AddPoint(vcount,vertices,x2,y2,z2);
		AddPoint(vcount,vertices,x1,y2,z2);

		return true; // return cube


	}
	else
	{
		if ( scale )
		{
			scale[0] = dx;
			scale[1] = dy;
			scale[2] = dz;

			recip[0] = 1 / dx;
			recip[1] = 1 / dy;
			recip[2] = 1 / dz;

			center[0]*=recip[0];
			center[1]*=recip[1];
			center[2]*=recip[2];

		}

	}



	vtx = (const char *) svertices;

	for (unsigned int i=0; i<svcount; i++)
	{

		const float *p = (const float *)vtx;
		vtx+=stride;

		float px = p[0];
		float py = p[1];
		float pz = p[2];

		if ( scale )
		{
			px = px*recip[0]; // normalize
			py = py*recip[1]; // normalize
			pz = pz*recip[2]; // normalize
		}

		if ( 1 )
		{
			unsigned int j;

			for (j=0; j<vcount; j++)
			{
				float *v = &vertices[j*3];

				float x = v[0];
				float y = v[1];
				float z = v[2];

				float dx = fabsf(x - px );
				float dy = fabsf(y - py );
				float dz = fabsf(z - pz );

				if ( dx < normalepsilon && dy < normalepsilon && dz < normalepsilon )
				{
					// ok, it is close enough to the old one
					// now let us see if it is further from the center of the point cloud than the one we already recorded.
					// in which case we keep this one instead.

					float dist1 = GetDist(px,py,pz,center);
					float dist2 = GetDist(v[0],v[1],v[2],center);

					if ( dist1 > dist2 )
					{
						v[0] = px;
						v[1] = py;
						v[2] = pz;
					}

					break;
				}
			}

			if ( j == vcount )
			{
				float *dest = &vertices[vcount*3];
				dest[0] = px;
				dest[1] = py;
				dest[2] = pz;
				vcount++;
			}
		}
	}

	// ok..now make sure we didn't prune so many vertices it is now invalid.
	if ( 1 )
	{
		float bmin[3] = {  FLT_MAX,  FLT_MAX,  FLT_MAX };
		float bmax[3] = { -FLT_MAX, -FLT_MAX, -FLT_MAX };

		for (unsigned int i=0; i<vcount; i++)
		{
			const float *p = &vertices[i*3];
			for (int j=0; j<3; j++)
			{
				if ( p[j] < bmin[j] ) bmin[j] = p[j];
				if ( p[j] > bmax[j] ) bmax[j] = p[j];
			}
		}

		float dx = bmax[0] - bmin[0];
		float dy = bmax[1] - bmin[1];
		float dz = bmax[2] - bmin[2];

		if ( dx < EPSILON || dy < EPSILON || dz < EPSILON || vcount < 3)
		{
			float cx = dx*0.5f + bmin[0];
			float cy = dy*0.5f + bmin[1];
			float cz = dz*0.5f + bmin[2];

			float len = FLT_MAX;

			if ( dx >= EPSILON && dx < len ) len = dx;
			if ( dy >= EPSILON && dy < len ) len = dy;
			if ( dz >= EPSILON && dz < len ) len = dz;

			if ( len == FLT_MAX )
			{
				dx = dy = dz = 0.01f; // one centimeter
			}
			else
			{
				if ( dx < EPSILON ) dx = len * 0.05f; // 1/5th the shortest non-zero edge.
				if ( dy < EPSILON ) dy = len * 0.05f;
				if ( dz < EPSILON ) dz = len * 0.05f;
			}

			float x1 = cx - dx;
			float x2 = cx + dx;

			float y1 = cy - dy;
			float y2 = cy + dy;

			float z1 = cz - dz;
			float z2 = cz + dz;

			vcount = 0; // add box

			AddPoint(vcount,vertices,x1,y1,z1);
			AddPoint(vcount,vertices,x2,y1,z1);
			AddPoint(vcount,vertices,x2,y2,z1);
			AddPoint(vcount,vertices,x1,y2,z1);
			AddPoint(vcount,vertices,x1,y1,z2);
			AddPoint(vcount,vertices,x2,y1,z2);
			AddPoint(vcount,vertices,x2,y2,z2);
			AddPoint(vcount,vertices,x1,y2,z2);

			return true;
		}
	}

	return true;
}

void HullLibrary::BringOutYourDead(const float *verts,unsigned int vcount, float *overts,unsigned int &ocount,unsigned int *indices,unsigned indexcount)
{
	unsigned int *used = (unsigned int *)malloc(sizeof(unsigned int)*vcount);
	memset(used,0,sizeof(unsigned int)*vcount);

	ocount = 0;

	for (unsigned int i=0; i<indexcount; i++)
	{
		unsigned int v = indices[i]; // original array index

		assert( v >= 0 && v < vcount );

		if ( used[v] ) // if already remapped
		{
			indices[i] = used[v]-1; // index to new array
		}
		else
		{

			indices[i] = ocount;      // new index mapping

			overts[ocount*3+0] = verts[v*3+0]; // copy old vert to new vert array
			overts[ocount*3+1] = verts[v*3+1];
			overts[ocount*3+2] = verts[v*3+2];

			ocount++; // increment output vert count

			assert( ocount >=0 && ocount <= vcount );

			used[v] = ocount; // assign new index remapping
		}
	}

	free(used);
}

}
=======
#include <stdio.h>
#include <stdlib.h>
#include <string.h>
#include <assert.h>
#include <math.h>
#include <float.h>

#include "hull.h"

/*----------------------------------------------------------------------
		Copyright (c) 2004 Open Dynamics Framework Group
					www.physicstools.org
		All rights reserved.

		Redistribution and use in source and binary forms, with or without modification, are permitted provided
		that the following conditions are met:

		Redistributions of source code must retain the above copyright notice, this list of conditions
		and the following disclaimer.

		Redistributions in binary form must reproduce the above copyright notice,
		this list of conditions and the following disclaimer in the documentation
		and/or other materials provided with the distribution.

		Neither the name of the Open Dynamics Framework Group nor the names of its contributors may
		be used to endorse or promote products derived from this software without specific prior written permission.

		THIS SOFTWARE IS PROVIDED BY THE COPYRIGHT HOLDERS AND CONTRIBUTORS 'AS IS' AND ANY EXPRESS OR IMPLIED WARRANTIES,
		INCLUDING, BUT NOT LIMITED TO, THE IMPLIED WARRANTIES OF MERCHANTABILITY AND FITNESS FOR A PARTICULAR PURPOSE ARE
		DISCLAIMED. IN NO EVENT SHALL THE INTEL OR CONTRIBUTORS BE LIABLE FOR ANY DIRECT, INDIRECT, INCIDENTAL, SPECIAL,
		EXEMPLARY, OR CONSEQUENTIAL DAMAGES (INCLUDING, BUT NOT LIMITED TO, PROCUREMENT OF SUBSTITUTE GOODS OR SERVICES;
		LOSS OF USE, DATA, OR PROFITS; OR BUSINESS INTERRUPTION) HOWEVER CAUSED AND ON ANY THEORY OF LIABILITY, WHETHER
		IN CONTRACT, STRICT LIABILITY, OR TORT (INCLUDING NEGLIGENCE OR OTHERWISE) ARISING IN ANY WAY OUT OF THE USE OF
		THIS SOFTWARE, EVEN IF ADVISED OF THE POSSIBILITY OF SUCH DAMAGE.
-----------------------------------------------------------------------*/

// Modified by Lasse Oorni and Romain Tartière for Urho3D

// Urho3D: use a namespace to not clash with Urho3D's inbuilt math types
namespace StanHull
{

#define PI 3.14159264f

//*****************************************************
//*****************************************************
//********* Stan Melax's vector math template needed
//********* to use his hull building code.
//*****************************************************
//*****************************************************

#define DEG2RAD (PI / 180.0f)
#define RAD2DEG (180.0f / PI)
#define SQRT_OF_2 (1.4142135f)
#define OFFSET(Class,Member)  (((char*) (&(((Class*)NULL)-> Member )))- ((char*)NULL))



int    argmin(float a[],int n);
float  sqr(float a);
float  clampf(float a) ;
float  Round(float a,float precision);
float  Interpolate(const float &f0,const float &f1,float alpha) ;

template <class T>
void Swap(T &a,T &b)
{
	T tmp = a;
	a=b;
	b=tmp;
}



template <class T>
T Max(const T &a,const T &b)
{
	return (a>b)?a:b;
}

template <class T>
T Min(const T &a,const T &b) 
{
	return (a<b)?a:b;
}

//----------------------------------

class int3  
{
public:
	int x,y,z;
	int3(){};
	int3(int _x,int _y, int _z){x=_x;y=_y;z=_z;}
	const int& operator[](int i) const {return (&x)[i];}
	int& operator[](int i) {return (&x)[i];}
};


//-------- 2D --------

class float2
{
public:
	float x,y;
	float2(){x=0;y=0;};
	float2(float _x,float _y){x=_x;y=_y;}
	float& operator[](int i) {assert(i>=0&&i<2);return ((float*)this)[i];}
	const float& operator[](int i) const {assert(i>=0&&i<2);return ((float*)this)[i];}
};
inline float2 operator-( const float2& a, const float2& b ){return float2(a.x-b.x,a.y-b.y);}
inline float2 operator+( const float2& a, const float2& b ){return float2(a.x+b.x,a.y+b.y);}

//--------- 3D ---------

class float3 // 3D
{
	public:
	float x,y,z;
	float3(){x=0;y=0;z=0;};
	float3(float _x,float _y,float _z){x=_x;y=_y;z=_z;};
	//operator float *() { return &x;};
	float& operator[](int i) {assert(i>=0&&i<3);return ((float*)this)[i];}
	const float& operator[](int i) const {assert(i>=0&&i<3);return ((float*)this)[i];}
#	ifdef PLUGIN_3DSMAX
	float3(const Point3 &p):x(p.x),y(p.y),z(p.z){}
	operator Point3(){return *((Point3*)this);}
#	endif
};


float3& operator+=( float3 &a, const float3& b );
float3& operator-=( float3 &a ,const float3& b );
float3& operator*=( float3 &v ,const float s );
float3& operator/=( float3 &v, const float s );

float  magnitude( const float3& v );
float3 normalize( const float3& v );
float3 safenormalize(const float3 &v);
float3 vabs(const float3 &v);
float3 operator+( const float3& a, const float3& b );
float3 operator-( const float3& a, const float3& b );
float3 operator-( const float3& v );
float3 operator*( const float3& v, const float s );
float3 operator*( const float s, const float3& v );
float3 operator/( const float3& v, const float s );
inline int operator==( const float3 &a, const float3 &b ) { return (a.x==b.x && a.y==b.y && a.z==b.z); }
inline int operator!=( const float3 &a, const float3 &b ) { return (a.x!=b.x || a.y!=b.y || a.z!=b.z); }
// due to ambiguity and inconsistent standards ther are no overloaded operators for mult such as va*vb.
float  dot( const float3& a, const float3& b );
float3 cmul( const float3 &a, const float3 &b);
float3 cross( const float3& a, const float3& b );
float3 Interpolate(const float3 &v0,const float3 &v1,float alpha);
float3 Round(const float3& a,float precision);
float3	VectorMax(const float3 &a, const float3 &b);
float3	VectorMin(const float3 &a, const float3 &b);



class float3x3
{
	public:
	float3 x,y,z;  // the 3 rows of the Matrix
	float3x3(){}
	float3x3(float xx,float xy,float xz,float yx,float yy,float yz,float zx,float zy,float zz):x(xx,xy,xz),y(yx,yy,yz),z(zx,zy,zz){}
	float3x3(float3 _x,float3 _y,float3 _z):x(_x),y(_y),z(_z){}
	float3&       operator[](int i)       {assert(i>=0&&i<3);return (&x)[i];}
	const float3& operator[](int i) const {assert(i>=0&&i<3);return (&x)[i];}
	float&        operator()(int r, int c)       {assert(r>=0&&r<3&&c>=0&&c<3);return ((&x)[r])[c];}
	const float&  operator()(int r, int c) const {assert(r>=0&&r<3&&c>=0&&c<3);return ((&x)[r])[c];}
}; 
float3x3 Transpose( const float3x3& m );
float3   operator*( const float3& v  , const float3x3& m  );
float3   operator*( const float3x3& m , const float3& v   );
float3x3 operator*( const float3x3& m , const float& s   );
float3x3 operator*( const float3x3& ma, const float3x3& mb );
float3x3 operator/( const float3x3& a, const float& s ) ;
float3x3 operator+( const float3x3& a, const float3x3& b );
float3x3 operator-( const float3x3& a, const float3x3& b );
float3x3 &operator+=( float3x3& a, const float3x3& b );
float3x3 &operator-=( float3x3& a, const float3x3& b );
float3x3 &operator*=( float3x3& a, const float& s );
float    Determinant(const float3x3& m );
float3x3 Inverse(const float3x3& a);  // its just 3x3 so we simply do that cofactor method


//-------- 4D Math --------

class float4
{
public:
	float x,y,z,w;
	float4(){x=0;y=0;z=0;w=0;};
	float4(float _x,float _y,float _z,float _w){x=_x;y=_y;z=_z;w=_w;}
	float4(const float3 &v,float _w){x=v.x;y=v.y;z=v.z;w=_w;}
	//operator float *() { return &x;};
	float& operator[](int i) {assert(i>=0&&i<4);return ((float*)this)[i];}
	const float& operator[](int i) const {assert(i>=0&&i<4);return ((float*)this)[i];}
	const float3& xyz() const { return *((float3*)this);}
	float3&       xyz()       { return *((float3*)this);}
};


struct D3DXMATRIX;

class float4x4
{
	public:
	float4 x,y,z,w;  // the 4 rows
	float4x4(){}
	float4x4(const float4 &_x, const float4 &_y, const float4 &_z, const float4 &_w):x(_x),y(_y),z(_z),w(_w){}
	float4x4(float m00, float m01, float m02, float m03,
						float m10, float m11, float m12, float m13,
				float m20, float m21, float m22, float m23, 
				float m30, float m31, float m32, float m33 )
			:x(m00,m01,m02,m03),y(m10,m11,m12,m13),z(m20,m21,m22,m23),w(m30,m31,m32,m33){}
	float&       operator()(int r, int c)       {assert(r>=0&&r<4&&c>=0&&c<4);return ((&x)[r])[c];}
	const float& operator()(int r, int c) const {assert(r>=0&&r<4&&c>=0&&c<4);return ((&x)[r])[c];}
		operator       float* ()       {return &x.x;}
		operator const float* () const {return &x.x;}
	operator       struct D3DXMATRIX* ()       { return (struct D3DXMATRIX*) this;}
	operator const struct D3DXMATRIX* () const { return (struct D3DXMATRIX*) this;}
};


int     operator==( const float4 &a, const float4 &b );
float4 Homogenize(const float3 &v3,const float &w=1.0f); // Turns a 3D float3 4D vector4 by appending w
float4 cmul( const float4 &a, const float4 &b);
float4 operator*( const float4 &v, float s);
float4 operator*( float s, const float4 &v);
float4 operator+( const float4 &a, const float4 &b);
float4 operator-( const float4 &a, const float4 &b);
float4x4 operator*( const float4x4& a, const float4x4& b );
float4 operator*( const float4& v, const float4x4& m );
float4x4 Inverse(const float4x4 &m);
float4x4 MatrixRigidInverse(const float4x4 &m);
float4x4 MatrixTranspose(const float4x4 &m);
float4x4 MatrixPerspectiveFov(float fovy, float Aspect, float zn, float zf );
float4x4 MatrixTranslation(const float3 &t);
float4x4 MatrixRotationZ(const float angle_radians);
float4x4 MatrixLookAt(const float3& eye, const float3& at, const float3& up);
int     operator==( const float4x4 &a, const float4x4 &b );


//-------- Quaternion ------------

class Quaternion :public float4
{
 public:
	Quaternion() { x = y = z = 0.0f; w = 1.0f; }
	Quaternion( float3 v, float t ) { v = normalize(v); w = cosf(t/2.0f); v = v*sinf(t/2.0f); x = v.x; y = v.y; z = v.z; }
	Quaternion(float _x, float _y, float _z, float _w){x=_x;y=_y;z=_z;w=_w;}
	float angle() const { return acosf(w)*2.0f; }
	float3 axis() const { float3 a(x,y,z); if(fabsf(angle())<0.0000001f) return float3(1,0,0); return a*(1/sinf(angle()/2.0f)); }
	float3 xdir() const { return float3( 1-2*(y*y+z*z),  2*(x*y+w*z),  2*(x*z-w*y) ); }
	float3 ydir() const { return float3(   2*(x*y-w*z),1-2*(x*x+z*z),  2*(y*z+w*x) ); }
	float3 zdir() const { return float3(   2*(x*z+w*y),  2*(y*z-w*x),1-2*(x*x+y*y) ); }
	float3x3 getmatrix() const { return float3x3( xdir(), ydir(), zdir() ); }
	operator float3x3() { return getmatrix(); }
	void Normalize();
};

Quaternion& operator*=(Quaternion& a, float s );
Quaternion	operator*( const Quaternion& a, float s );
Quaternion	operator*( const Quaternion& a, const Quaternion& b);
Quaternion	operator+( const Quaternion& a, const Quaternion& b );
Quaternion	normalize( Quaternion a );
float		dot( const Quaternion &a, const Quaternion &b );
float3		operator*( const Quaternion& q, const float3& v );
float3		operator*( const float3& v, const Quaternion& q );
Quaternion	slerp( Quaternion a, const Quaternion& b, float interp );
Quaternion  Interpolate(const Quaternion &q0,const Quaternion &q1,float alpha); 
Quaternion  RotationArc(float3 v0, float3 v1 );  // returns quat q where q*v0=v1
Quaternion  Inverse(const Quaternion &q);
float4x4     MatrixFromQuatVec(const Quaternion &q, const float3 &v);


//------ Euler Angle -----

Quaternion YawPitchRoll( float yaw, float pitch, float roll );
float Yaw( const Quaternion& q );
float Pitch( const Quaternion& q );
float Roll( Quaternion q );
float Yaw( const float3& v );
float Pitch( const float3& v );


//------- Plane ----------

class Plane
{
	public:
	float3	normal;
	float	dist;   // distance below origin - the D from plane equasion Ax+By+Cz+D=0
			Plane(const float3 &n,float d):normal(n),dist(d){}
			Plane():normal(),dist(0){}
	void	Transform(const float3 &position, const Quaternion &orientation);
};

inline Plane PlaneFlip(const Plane &plane){return Plane(-plane.normal,-plane.dist);}
inline int operator==( const Plane &a, const Plane &b ) { return (a.normal==b.normal && a.dist==b.dist); }
inline int coplanar( const Plane &a, const Plane &b ) { return (a==b || a==PlaneFlip(b)); }


//--------- Utility Functions ------

float3  PlaneLineIntersection(const Plane &plane, const float3 &p0, const float3 &p1);
float3  PlaneProject(const Plane &plane, const float3 &point);
float3  LineProject(const float3 &p0, const float3 &p1, const float3 &a);  // projects a onto infinite line p0p1
float   LineProjectTime(const float3 &p0, const float3 &p1, const float3 &a);
float3  ThreePlaneIntersection(const Plane &p0,const Plane &p1, const Plane &p2);
int     PolyHit(const float3 *vert,const int n,const float3 &v0, const float3 &v1, float3 *impact=NULL, float3 *normal=NULL);
int     BoxInside(const float3 &p,const float3 &bmin, const float3 &bmax) ;
int     BoxIntersect(const float3 &v0, const float3 &v1, const float3 &bmin, const float3 &bmax, float3 *impact);
float   DistanceBetweenLines(const float3 &ustart, const float3 &udir, const float3 &vstart, const float3 &vdir, float3 *upoint=NULL, float3 *vpoint=NULL);
float3  TriNormal(const float3 &v0, const float3 &v1, const float3 &v2);
float3  NormalOf(const float3 *vert, const int n);
Quaternion VirtualTrackBall(const float3 &cop, const float3 &cor, const float3 &dir0, const float3 &dir1);


float   sqr(float a) {return a*a;}
float   clampf(float a) {return Min(1.0f,Max(0.0f,a));}


float Round(float a,float precision)
{
	return floorf(0.5f+a/precision)*precision;
}


float Interpolate(const float &f0,const float &f1,float alpha)
{
	return f0*(1-alpha) + f1*alpha;
}


int     argmin(float a[],int n)
{
	int r=0;
	for(int i=1;i<n;i++) 
		{
		if(a[i]<a[r]) 
				{
			r = i;
		}
	}
	return r;
}



//------------ float3 (3D) --------------



float3 operator+( const float3& a, const float3& b ) 
{
	return float3(a.x+b.x, a.y+b.y, a.z+b.z); 
}


float3 operator-( const float3& a, const float3& b )
{
	return float3( a.x-b.x, a.y-b.y, a.z-b.z );
}


float3 operator-( const float3& v )                     
{
	return float3( -v.x, -v.y, -v.z );
}


float3 operator*( const float3& v, float s )      
{
	return float3( v.x*s, v.y*s, v.z*s );
}


float3 operator*( float s, const float3& v )      
{
	return float3( v.x*s, v.y*s, v.z*s ); 
}


float3 operator/( const float3& v, float s )
{ 
	return v*(1.0f/s); 
}

float  dot( const float3& a, const float3& b )    
{
	return a.x*b.x + a.y*b.y + a.z*b.z; 
}

float3 cmul( const float3 &v1, const float3 &v2) 
{ 
	return float3(v1.x*v2.x, v1.y*v2.y, v1.z*v2.z); 
}


float3 cross( const float3& a, const float3& b )
{
		return float3( a.y*b.z - a.z*b.y,
									 a.z*b.x - a.x*b.z,
									 a.x*b.y - a.y*b.x );
}




float3& operator+=( float3& a , const float3& b )
{
		a.x += b.x;
		a.y += b.y;
		a.z += b.z;
		return a;
}


float3& operator-=( float3& a , const float3& b )
{
		a.x -= b.x;
		a.y -= b.y;
		a.z -= b.z;
		return a;
}


float3& operator*=(float3& v , float s )
{
		v.x *= s;
		v.y *= s;
		v.z *= s;
		return v;
}


float3& operator/=(float3& v , float s )
{
		float sinv = 1.0f / s;
		v.x *= sinv;
		v.y *= sinv;
		v.z *= sinv;
		return v;
}

float3 vabs(const float3 &v)
{
	return float3(fabsf(v.x),fabsf(v.y),fabsf(v.z));
}


float magnitude( const float3& v )
{
		return sqrtf(sqr(v.x) + sqr( v.y)+ sqr(v.z));
}



float3 normalize( const float3 &v )
{
	// this routine, normalize, is ok, provided magnitude works!!
		float d=magnitude(v);
		if (d==0)
		{
		printf("Cant normalize ZERO vector\n");
		assert(0);// yes this could go here
		d=0.1f;
	}
	d = 1/d;
	return float3(v.x*d,v.y*d,v.z*d);
}

float3 safenormalize(const float3 &v)
{
	if(magnitude(v)<=0.0f)
	{
		return float3(1,0,0);
	}
	return normalize(v);
}

float3 Round(const float3 &a,float precision)
{
	return float3(Round(a.x,precision),Round(a.y,precision),Round(a.z,precision));
}


float3 Interpolate(const float3 &v0,const float3 &v1,float alpha) 
{
	return v0*(1-alpha) + v1*alpha;
}

float3 VectorMin(const float3 &a,const float3 &b)
{
	return float3(Min(a.x,b.x),Min(a.y,b.y),Min(a.z,b.z));
}
float3 VectorMax(const float3 &a,const float3 &b)
{
	return float3(Max(a.x,b.x),Max(a.y,b.y),Max(a.z,b.z));
}

// the statement v1*v2 is ambiguous since there are 3 types
// of vector multiplication
//  - componantwise (for example combining colors)
//  - dot product
//  - cross product
// Therefore we never declare/implement this function.
// So we will never see:  float3 operator*(float3 a,float3 b) 




//------------ float3x3 ---------------
float Determinant(const float3x3 &m)
{
	return  m.x.x*m.y.y*m.z.z + m.y.x*m.z.y*m.x.z + m.z.x*m.x.y*m.y.z
			 -m.x.x*m.z.y*m.y.z - m.y.x*m.x.y*m.z.z - m.z.x*m.y.y*m.x.z ;
}

float3x3 Inverse(const float3x3 &a)
{
	float3x3 b;
	float d=Determinant(a);
	assert(d!=0);
	for(int i=0;i<3;i++) 
		{
		for(int j=0;j<3;j++) 
				{
			int i1=(i+1)%3;
			int i2=(i+2)%3;
			int j1=(j+1)%3;
			int j2=(j+2)%3;
			// reverse indexs i&j to take transpose
			b[j][i] = (a[i1][j1]*a[i2][j2]-a[i1][j2]*a[i2][j1])/d;
		}
	}
	// Matrix check=a*b; // Matrix 'check' should be the identity (or close to it)
	return b;
}


float3x3 Transpose( const float3x3& m )
{
	return float3x3( float3(m.x.x,m.y.x,m.z.x),
					float3(m.x.y,m.y.y,m.z.y),
					float3(m.x.z,m.y.z,m.z.z));
}


float3 operator*(const float3& v , const float3x3 &m ) { 
	return float3((m.x.x*v.x + m.y.x*v.y + m.z.x*v.z), 
					(m.x.y*v.x + m.y.y*v.y + m.z.y*v.z), 
					(m.x.z*v.x + m.y.z*v.y + m.z.z*v.z));
}
float3 operator*(const float3x3 &m,const float3& v  ) {
	return float3(dot(m.x,v),dot(m.y,v),dot(m.z,v));
}


float3x3 operator*( const float3x3& a, const float3x3& b )
{ 
	return float3x3(a.x*b,a.y*b,a.z*b); 
}

float3x3 operator*( const float3x3& a, const float& s )  
{ 
	return float3x3(a.x*s, a.y*s ,a.z*s); 
}
float3x3 operator/( const float3x3& a, const float& s )  
{ 
	float t=1/s;
	return float3x3(a.x*t, a.y*t ,a.z*t); 
}
float3x3 operator+( const float3x3& a, const float3x3& b )
{
	return float3x3(a.x+b.x, a.y+b.y, a.z+b.z);
}
float3x3 operator-( const float3x3& a, const float3x3& b )
{
	return float3x3(a.x-b.x, a.y-b.y, a.z-b.z);
}
float3x3 &operator+=( float3x3& a, const float3x3& b )
{
	a.x+=b.x;
	a.y+=b.y;
	a.z+=b.z;
	return a;
}
float3x3 &operator-=( float3x3& a, const float3x3& b )
{
	a.x-=b.x;
	a.y-=b.y;
	a.z-=b.z;
	return a;
}
float3x3 &operator*=( float3x3& a, const float& s )
{
	a.x*=s;
	a.y*=s;
	a.z*=s;
	return a;
}



float3 ThreePlaneIntersection(const Plane &p0,const Plane &p1, const Plane &p2){
	float3x3 mp =Transpose(float3x3(p0.normal,p1.normal,p2.normal));
	float3x3 mi = Inverse(mp);
	float3 b(p0.dist,p1.dist,p2.dist);
	return -b * mi;
}


//--------------- 4D ----------------

float4   operator*( const float4&   v, const float4x4& m )
{
	return v.x*m.x + v.y*m.y + v.z*m.z + v.w*m.w; // yes this actually works
}

int operator==( const float4 &a, const float4 &b ) 
{
	return (a.x==b.x && a.y==b.y && a.z==b.z && a.w==b.w); 
}


//  Dont implement m*v for now, since that might confuse us
//  All our transforms are based on multiplying the "row" vector on the left
//float4   operator*(const float4x4& m , const float4&   v )
//{
//	return float4(dot(v,m.x),dot(v,m.y),dot(v,m.z),dot(v,m.w));
//}



float4 cmul( const float4 &a, const float4 &b) 
{
	return float4(a.x*b.x,a.y*b.y,a.z*b.z,a.w*b.w);
}


float4 operator*( const float4 &v, float s) 
{
	return float4(v.x*s,v.y*s,v.z*s,v.w*s);
}


float4 operator*( float s, const float4 &v) 
{
	return float4(v.x*s,v.y*s,v.z*s,v.w*s);
}


float4 operator+( const float4 &a, const float4 &b) 
{
	return float4(a.x+b.x,a.y+b.y,a.z+b.z,a.w+b.w);
}



float4 operator-( const float4 &a, const float4 &b) 
{
	return float4(a.x-b.x,a.y-b.y,a.z-b.z,a.w-b.w);
}


float4 Homogenize(const float3 &v3,const float &w)
{
	return float4(v3.x,v3.y,v3.z,w);
}



float4x4 operator*( const float4x4& a, const float4x4& b )
{
	return float4x4(a.x*b,a.y*b,a.z*b,a.w*b);
}

float4x4 MatrixTranspose(const float4x4 &m)
{
	return float4x4(
		m.x.x, m.y.x, m.z.x, m.w.x,
		m.x.y, m.y.y, m.z.y, m.w.y,
		m.x.z, m.y.z, m.z.z, m.w.z,
		m.x.w, m.y.w, m.z.w, m.w.w );
}

float4x4 MatrixRigidInverse(const float4x4 &m)
{
	float4x4 trans_inverse = MatrixTranslation(-m.w.xyz());
	float4x4 rot   = m;
	rot.w = float4(0,0,0,1);
	return trans_inverse * MatrixTranspose(rot);
}


float4x4 MatrixPerspectiveFov(float fovy, float aspect, float zn, float zf )
{
	float h = 1.0f/tanf(fovy/2.0f); // view space height
	float w = h / aspect ;  // view space width
	return float4x4(
		w, 0, 0             ,   0,
		0, h, 0             ,   0,
		0, 0, zf/(zn-zf)    ,  -1,
		0, 0, zn*zf/(zn-zf) ,   0 );
}



float4x4 MatrixLookAt(const float3& eye, const float3& at, const float3& up)
{
	float4x4 m;
	m.w.w = 1.0f;
	m.w.xyz() = eye;
	m.z.xyz() = normalize(eye-at);
	m.x.xyz() = normalize(cross(up,m.z.xyz()));
	m.y.xyz() = cross(m.z.xyz(),m.x.xyz());
	return MatrixRigidInverse(m);
}


float4x4 MatrixTranslation(const float3 &t)
{
	return float4x4(
		1,  0,  0,  0,
		0,  1,  0,  0,
		0,  0,  1,  0,
		t.x,t.y,t.z,1 );
}


float4x4 MatrixRotationZ(const float angle_radians)
{
	float s =  sinf(angle_radians);
	float c =  cosf(angle_radians);
	return float4x4(
		c,  s,  0,  0,
		-s, c,  0,  0,
		0,  0,  1,  0,
		0,  0,  0,  1 );
}



int operator==( const float4x4 &a, const float4x4 &b )
{
	return (a.x==b.x && a.y==b.y && a.z==b.z && a.w==b.w);
}


float4x4 Inverse(const float4x4 &m)
{
	float4x4 d;
	float *dst = &d.x.x;
	float tmp[12]; /* temp array for pairs */
	float src[16]; /* array of transpose source matrix */
	float det; /* determinant */
	/* transpose matrix */
	for ( int i = 0; i < 4; i++) {
		src[i] = m(i,0) ;
		src[i + 4] = m(i,1);
		src[i + 8] = m(i,2);
		src[i + 12] = m(i,3); 
	}
	/* calculate pairs for first 8 elements (cofactors) */
	tmp[0]  = src[10] * src[15];
	tmp[1]  = src[11] * src[14];
	tmp[2]  = src[9] * src[15];
	tmp[3]  = src[11] * src[13];
	tmp[4]  = src[9] * src[14];
	tmp[5]  = src[10] * src[13];
	tmp[6]  = src[8] * src[15];
	tmp[7]  = src[11] * src[12];
	tmp[8]  = src[8] * src[14];
	tmp[9]  = src[10] * src[12];
	tmp[10] = src[8] * src[13];
	tmp[11] = src[9] * src[12];
	/* calculate first 8 elements (cofactors) */
	dst[0]  = tmp[0]*src[5] + tmp[3]*src[6] + tmp[4]*src[7];
	dst[0] -= tmp[1]*src[5] + tmp[2]*src[6] + tmp[5]*src[7];
	dst[1]  = tmp[1]*src[4] + tmp[6]*src[6] + tmp[9]*src[7];
	dst[1] -= tmp[0]*src[4] + tmp[7]*src[6] + tmp[8]*src[7];
	dst[2]  = tmp[2]*src[4] + tmp[7]*src[5] + tmp[10]*src[7];
	dst[2] -= tmp[3]*src[4] + tmp[6]*src[5] + tmp[11]*src[7];
	dst[3]  = tmp[5]*src[4] + tmp[8]*src[5] + tmp[11]*src[6];
	dst[3] -= tmp[4]*src[4] + tmp[9]*src[5] + tmp[10]*src[6];
	dst[4]  = tmp[1]*src[1] + tmp[2]*src[2] + tmp[5]*src[3];
	dst[4] -= tmp[0]*src[1] + tmp[3]*src[2] + tmp[4]*src[3];
	dst[5]  = tmp[0]*src[0] + tmp[7]*src[2] + tmp[8]*src[3];
	dst[5] -= tmp[1]*src[0] + tmp[6]*src[2] + tmp[9]*src[3];
	dst[6]  = tmp[3]*src[0] + tmp[6]*src[1] + tmp[11]*src[3];
	dst[6] -= tmp[2]*src[0] + tmp[7]*src[1] + tmp[10]*src[3];
	dst[7]  = tmp[4]*src[0] + tmp[9]*src[1] + tmp[10]*src[2];
	dst[7] -= tmp[5]*src[0] + tmp[8]*src[1] + tmp[11]*src[2];
	/* calculate pairs for second 8 elements (cofactors) */
	tmp[0]  = src[2]*src[7];
	tmp[1]  = src[3]*src[6];
	tmp[2]  = src[1]*src[7];
	tmp[3]  = src[3]*src[5];
	tmp[4]  = src[1]*src[6];
	tmp[5]  = src[2]*src[5];
	tmp[6]  = src[0]*src[7];
	tmp[7]  = src[3]*src[4];
	tmp[8]  = src[0]*src[6];
	tmp[9]  = src[2]*src[4];
	tmp[10] = src[0]*src[5];
	tmp[11] = src[1]*src[4];
	/* calculate second 8 elements (cofactors) */
	dst[8]  = tmp[0]*src[13] + tmp[3]*src[14] + tmp[4]*src[15];
	dst[8] -= tmp[1]*src[13] + tmp[2]*src[14] + tmp[5]*src[15];
	dst[9]  = tmp[1]*src[12] + tmp[6]*src[14] + tmp[9]*src[15];
	dst[9] -= tmp[0]*src[12] + tmp[7]*src[14] + tmp[8]*src[15];
	dst[10] = tmp[2]*src[12] + tmp[7]*src[13] + tmp[10]*src[15];
	dst[10]-= tmp[3]*src[12] + tmp[6]*src[13] + tmp[11]*src[15];
	dst[11] = tmp[5]*src[12] + tmp[8]*src[13] + tmp[11]*src[14];
	dst[11]-= tmp[4]*src[12] + tmp[9]*src[13] + tmp[10]*src[14];
	dst[12] = tmp[2]*src[10] + tmp[5]*src[11] + tmp[1]*src[9];
	dst[12]-= tmp[4]*src[11] + tmp[0]*src[9] + tmp[3]*src[10];
	dst[13] = tmp[8]*src[11] + tmp[0]*src[8] + tmp[7]*src[10];
	dst[13]-= tmp[6]*src[10] + tmp[9]*src[11] + tmp[1]*src[8];
	dst[14] = tmp[6]*src[9] + tmp[11]*src[11] + tmp[3]*src[8];
	dst[14]-= tmp[10]*src[11] + tmp[2]*src[8] + tmp[7]*src[9];
	dst[15] = tmp[10]*src[10] + tmp[4]*src[8] + tmp[9]*src[9];
	dst[15]-= tmp[8]*src[9] + tmp[11]*src[10] + tmp[5]*src[8];
	/* calculate determinant */
	det=src[0]*dst[0]+src[1]*dst[1]+src[2]*dst[2]+src[3]*dst[3];
	/* calculate matrix inverse */
	det = 1/det;
	for ( int j = 0; j < 16; j++)
	dst[j] *= det;
	return d;
}


//--------- Quaternion --------------

Quaternion operator*( const Quaternion& a, const Quaternion& b )
{
	Quaternion c;
	c.w = a.w*b.w - a.x*b.x - a.y*b.y - a.z*b.z;
	c.x = a.w*b.x + a.x*b.w + a.y*b.z - a.z*b.y; 
	c.y = a.w*b.y - a.x*b.z + a.y*b.w + a.z*b.x; 
	c.z = a.w*b.z + a.x*b.y - a.y*b.x + a.z*b.w; 
	return c;
}


Quaternion operator*( const Quaternion& a, float b )
{
	return Quaternion(a.x*b, a.y*b, a.z*b ,a.w*b);
}

Quaternion  Inverse(const Quaternion &q)
{
	return Quaternion(-q.x,-q.y,-q.z,q.w);
}

Quaternion& operator*=( Quaternion& q, const float s )
{
		q.x *= s;
		q.y *= s;
		q.z *= s;
		q.w *= s;
		return q;
}
void Quaternion::Normalize()
{
	float m = sqrtf(sqr(w)+sqr(x)+sqr(y)+sqr(z));
	if(m<0.000000001f) {
		w=1.0f;
		x=y=z=0.0f;
		return;
	}
	(*this) *= (1.0f/m);
}

float3 operator*( const Quaternion& q, const float3& v )
{
	// The following is equivalent to:
	//return (q.getmatrix() * v);
	float qx2 = q.x*q.x;
	float qy2 = q.y*q.y;
	float qz2 = q.z*q.z;

	float qxqy = q.x*q.y;
	float qxqz = q.x*q.z;
	float qxqw = q.x*q.w;
	float qyqz = q.y*q.z;
	float qyqw = q.y*q.w;
	float qzqw = q.z*q.w;
	return float3(
		(1-2*(qy2+qz2))*v.x + (2*(qxqy-qzqw))*v.y + (2*(qxqz+qyqw))*v.z ,
		(2*(qxqy+qzqw))*v.x + (1-2*(qx2+qz2))*v.y + (2*(qyqz-qxqw))*v.z ,
		(2*(qxqz-qyqw))*v.x + (2*(qyqz+qxqw))*v.y + (1-2*(qx2+qy2))*v.z  );
}

float3 operator*( const float3& v, const Quaternion& q )
{
	assert(0);  // must multiply with the quat on the left
	return float3(0.0f,0.0f,0.0f);
}

Quaternion operator+( const Quaternion& a, const Quaternion& b )
{
	return Quaternion(a.x+b.x, a.y+b.y, a.z+b.z, a.w+b.w);
}

float dot( const Quaternion &a,const Quaternion &b )
{
	return  (a.w*b.w + a.x*b.x + a.y*b.y + a.z*b.z);
}

Quaternion normalize( Quaternion a )
{
	float m = sqrtf(sqr(a.w)+sqr(a.x)+sqr(a.y)+sqr(a.z));
	if(m<0.000000001) 
		{    
		a.w=1;
		a.x=a.y=a.z=0;
		return a;
	}
	return a * (1/m);
}

Quaternion slerp( Quaternion a, const Quaternion& b, float interp )
{
	if(dot(a,b) <0.0) 
		{
		a.w=-a.w;
		a.x=-a.x;
		a.y=-a.y;
		a.z=-a.z;
	}
	float d = dot(a,b);
	if(d>=1.0) {
		return a;
	}
	float theta = acosf(d);
	if(theta==0.0f) { return(a);}
	return a*(sinf(theta-interp*theta)/sinf(theta)) + b*(sinf(interp*theta)/sinf(theta));
}


Quaternion Interpolate(const Quaternion &q0,const Quaternion &q1,float alpha) {
	return slerp(q0,q1,alpha);
}


Quaternion YawPitchRoll( float yaw, float pitch, float roll ) 
{
	roll  *= DEG2RAD;
	yaw   *= DEG2RAD;
	pitch *= DEG2RAD;
	return Quaternion(float3(0.0f,0.0f,1.0f),yaw)*Quaternion(float3(1.0f,0.0f,0.0f),pitch)*Quaternion(float3(0.0f,1.0f,0.0f),roll);
}

float Yaw( const Quaternion& q )
{
	static float3 v;
	v=q.ydir();
	return (v.y==0.0&&v.x==0.0) ? 0.0f: atan2f(-v.x,v.y)*RAD2DEG;
}

float Pitch( const Quaternion& q )
{
	static float3 v;
	v=q.ydir();
	return atan2f(v.z,sqrtf(sqr(v.x)+sqr(v.y)))*RAD2DEG;
}

float Roll( Quaternion q )
{
	q = Quaternion(float3(0.0f,0.0f,1.0f),-Yaw(q)*DEG2RAD)  *q;
	q = Quaternion(float3(1.0f,0.0f,0.0f),-Pitch(q)*DEG2RAD)  *q;
	return atan2f(-q.xdir().z,q.xdir().x)*RAD2DEG;
}

float Yaw( const float3& v )
{
	return (v.y==0.0&&v.x==0.0) ? 0.0f: atan2f(-v.x,v.y)*RAD2DEG;
}

float Pitch( const float3& v )
{
	return atan2f(v.z,sqrtf(sqr(v.x)+sqr(v.y)))*RAD2DEG;
}


//------------- Plane --------------


void Plane::Transform(const float3 &position, const Quaternion &orientation) {
	//   Transforms the plane to the space defined by the 
	//   given position/orientation.
	static float3 newnormal;
	static float3 origin;

	newnormal = Inverse(orientation)*normal;
	origin = Inverse(orientation)*(-normal*dist - position);

	normal = newnormal;
	dist = -dot(newnormal, origin);
}




//--------- utility functions -------------

//        RotationArc()
// Given two vectors v0 and v1 this function
// returns quaternion q where q*v0==v1.
// Routine taken from game programming gems.
Quaternion RotationArc(float3 v0,float3 v1){
	static Quaternion q;
	v0 = normalize(v0);  // Comment these two lines out if you know its not needed.
	v1 = normalize(v1);  // If vector is already unit length then why do it again?
	float3  c = cross(v0,v1);
	float   d = dot(v0,v1);
	if(d<=-1.0f) { return Quaternion(1,0,0,0);} // 180 about x axis
	float   s = sqrtf((1+d)*2);
	q.x = c.x / s;
	q.y = c.y / s;
	q.z = c.z / s;
	q.w = s /2.0f;
	return q;
}


float4x4 MatrixFromQuatVec(const Quaternion &q, const float3 &v) 
{
	// builds a 4x4 transformation matrix based on orientation q and translation v 
	float qx2 = q.x*q.x;
	float qy2 = q.y*q.y;
	float qz2 = q.z*q.z;

	float qxqy = q.x*q.y;
	float qxqz = q.x*q.z;
	float qxqw = q.x*q.w;
	float qyqz = q.y*q.z;
	float qyqw = q.y*q.w;
	float qzqw = q.z*q.w;

	return float4x4(
		1-2*(qy2+qz2),  
		2*(qxqy+qzqw),
		2*(qxqz-qyqw),  
		0            ,  
		2*(qxqy-qzqw),  
		1-2*(qx2+qz2),
		2*(qyqz+qxqw),  
		0            ,  
		2*(qxqz+qyqw),  
		2*(qyqz-qxqw),  
		1-2*(qx2+qy2),  
		0    , 
		 v.x ,
		 v.y ,
		 v.z ,
		 1.0f );
}


float3 PlaneLineIntersection(const Plane &plane, const float3 &p0, const float3 &p1)
{
	// returns the point where the line p0-p1 intersects the plane n&d
				static float3 dif;
		dif = p1-p0;
				float dn= dot(plane.normal,dif);
				float t = -(plane.dist+dot(plane.normal,p0) )/dn;
				return p0 + (dif*t);
}

float3 PlaneProject(const Plane &plane, const float3 &point)
{
	return point - plane.normal * (dot(point,plane.normal)+plane.dist);
}

float3 LineProject(const float3 &p0, const float3 &p1, const float3 &a)
{
	float3 w;
	w = p1-p0;
	float t= dot(w,(a-p0)) / (sqr(w.x)+sqr(w.y)+sqr(w.z));
	return p0+ w*t;
}


float LineProjectTime(const float3 &p0, const float3 &p1, const float3 &a)
{
	float3 w;
	w = p1-p0;
	float t= dot(w,(a-p0)) / (sqr(w.x)+sqr(w.y)+sqr(w.z));
	return t;
}



float3 TriNormal(const float3 &v0, const float3 &v1, const float3 &v2)
{
	// return the normal of the triangle
	// inscribed by v0, v1, and v2
	float3 cp=cross(v1-v0,v2-v1);
	float m=magnitude(cp);
	if(m==0) return float3(1,0,0);
	return cp*(1.0f/m);
}



int BoxInside(const float3 &p, const float3 &bmin, const float3 &bmax) 
{
	return (p.x >= bmin.x && p.x <=bmax.x && 
			p.y >= bmin.y && p.y <=bmax.y && 
			p.z >= bmin.z && p.z <=bmax.z );
}


int BoxIntersect(const float3 &v0, const float3 &v1, const float3 &bmin, const float3 &bmax,float3 *impact)
{
	if(BoxInside(v0,bmin,bmax))
		{
				*impact=v0;
				return 1;
		}
	if(v0.x<=bmin.x && v1.x>=bmin.x) 
		{
		float a = (bmin.x-v0.x)/(v1.x-v0.x);
		//v.x = bmin.x;
		float vy =  (1-a) *v0.y + a*v1.y;
		float vz =  (1-a) *v0.z + a*v1.z;
		if(vy>=bmin.y && vy<=bmax.y && vz>=bmin.z && vz<=bmax.z) 
				{
			impact->x = bmin.x;
			impact->y = vy;
			impact->z = vz;
			return 1;
		}
	}
	else if(v0.x >= bmax.x  &&  v1.x <= bmax.x) 
		{
		float a = (bmax.x-v0.x)/(v1.x-v0.x);
		//v.x = bmax.x;
		float vy =  (1-a) *v0.y + a*v1.y;
		float vz =  (1-a) *v0.z + a*v1.z;
		if(vy>=bmin.y && vy<=bmax.y && vz>=bmin.z && vz<=bmax.z) 
				{
			impact->x = bmax.x;
			impact->y = vy;
			impact->z = vz;
			return 1;
		}
	}
	if(v0.y<=bmin.y && v1.y>=bmin.y) 
		{
		float a = (bmin.y-v0.y)/(v1.y-v0.y);
		float vx =  (1-a) *v0.x + a*v1.x;
		//v.y = bmin.y;
		float vz =  (1-a) *v0.z + a*v1.z;
		if(vx>=bmin.x && vx<=bmax.x && vz>=bmin.z && vz<=bmax.z) 
				{
			impact->x = vx;
			impact->y = bmin.y;
			impact->z = vz;
			return 1;
		}
	}
	else if(v0.y >= bmax.y  &&  v1.y <= bmax.y) 
		{
		float a = (bmax.y-v0.y)/(v1.y-v0.y);
		float vx =  (1-a) *v0.x + a*v1.x;
		// vy = bmax.y;
		float vz =  (1-a) *v0.z + a*v1.z;
		if(vx>=bmin.x && vx<=bmax.x && vz>=bmin.z && vz<=bmax.z)
				{
			impact->x = vx;
			impact->y = bmax.y;
			impact->z = vz;
			return 1;
		}
	}
	if(v0.z<=bmin.z && v1.z>=bmin.z) 
		{
		float a = (bmin.z-v0.z)/(v1.z-v0.z);
		float vx =  (1-a) *v0.x + a*v1.x;
		float vy =  (1-a) *v0.y + a*v1.y;
		// v.z = bmin.z;
		if(vy>=bmin.y && vy<=bmax.y && vx>=bmin.x && vx<=bmax.x) 
				{
			impact->x = vx;
			impact->y = vy;
			impact->z = bmin.z;
			return 1;
		}
	}
	else if(v0.z >= bmax.z  &&  v1.z <= bmax.z) 
		{
		float a = (bmax.z-v0.z)/(v1.z-v0.z);
		float vx =  (1-a) *v0.x + a*v1.x;
		float vy =  (1-a) *v0.y + a*v1.y;
		// v.z = bmax.z;
		if(vy>=bmin.y && vy<=bmax.y && vx>=bmin.x && vx<=bmax.x) 
				{
			impact->x = vx;
			impact->y = vy;
			impact->z = bmax.z;
			return 1;
		}
	}
	return 0;
}


float DistanceBetweenLines(const float3 &ustart, const float3 &udir, const float3 &vstart, const float3 &vdir, float3 *upoint, float3 *vpoint)
{
	static float3 cp;
	cp = normalize(cross(udir,vdir));

	float distu = -dot(cp,ustart);
	float distv = -dot(cp,vstart);
	float dist = (float)fabs(distu-distv);
	if(upoint) 
		{
		Plane plane;
		plane.normal = normalize(cross(vdir,cp));
		plane.dist = -dot(plane.normal,vstart);
		*upoint = PlaneLineIntersection(plane,ustart,ustart+udir);
	}
	if(vpoint) 
		{
		Plane plane;
		plane.normal = normalize(cross(udir,cp));
		plane.dist = -dot(plane.normal,ustart);
		*vpoint = PlaneLineIntersection(plane,vstart,vstart+vdir);
	}
	return dist;
}


Quaternion VirtualTrackBall(const float3 &cop, const float3 &cor, const float3 &dir1, const float3 &dir2) 
{
	// routine taken from game programming gems.
	// Implement track ball functionality to spin stuf on the screen
	//  cop   center of projection
	//  cor   center of rotation
	//  dir1  old mouse direction 
	//  dir2  new mouse direction
	// pretend there is a sphere around cor.  Then find the points
	// where dir1 and dir2 intersect that sphere.  Find the
	// rotation that takes the first point to the second.
	float m;
	// compute plane 
	float3 nrml = cor - cop;
	float fudgefactor = 1.0f/(magnitude(nrml) * 0.25f); // since trackball proportional to distance from cop
	nrml = normalize(nrml);
	float dist = -dot(nrml,cor);
	float3 u= PlaneLineIntersection(Plane(nrml,dist),cop,cop+dir1);
	u=u-cor;
	u=u*fudgefactor;
	m= magnitude(u);
	if(m>1)
		{
				u/=m;
		}
	else 
		{
		u=u - (nrml * sqrtf(1-m*m));
	}
	float3 v= PlaneLineIntersection(Plane(nrml,dist),cop,cop+dir2);
	v=v-cor;
	v=v*fudgefactor;
	m= magnitude(v);
	if(m>1) 
		{
				v/=m;
		}
	else 
		{
		v=v - (nrml * sqrtf(1-m*m));
	}
	return RotationArc(u,v);
}


int countpolyhit=0;
int PolyHit(const float3 *vert, const int n, const float3 &v0, const float3 &v1, float3 *impact, float3 *normal)
{
	countpolyhit++;
	int i;
	float3 nrml(0,0,0);
	for(i=0;i<n;i++) 
		{
		int i1=(i+1)%n;
		int i2=(i+2)%n;
		nrml = nrml + cross(vert[i1]-vert[i],vert[i2]-vert[i1]);
	}

	float m = magnitude(nrml);
	if(m==0.0)
		{
				return 0;
		}
	nrml = nrml * (1.0f/m);
	float dist = -dot(nrml,vert[0]);
	float d0,d1;
	if((d0=dot(v0,nrml)+dist) <0  ||  (d1=dot(v1,nrml)+dist) >0) 
		{        
				return 0;
		}

	static float3 the_point; 
	// By using the cached plane distances d0 and d1
	// we can optimize the following:
	//     the_point = planelineintersection(nrml,dist,v0,v1);
	float a = d0/(d0-d1);
	the_point = v0*(1-a) + v1*a;


	int inside=1;
	for(int j=0;inside && j<n;j++) 
		{
			// let inside = 0 if outside
			float3 pp1,pp2,side;
			pp1 = vert[j] ;
			pp2 = vert[(j+1)%n];
			side = cross((pp2-pp1),(the_point-pp1));
			inside = (dot(nrml,side) >= 0.0);
	}
	if(inside) 
		{
		if(normal){*normal=nrml;}
		if(impact){*impact=the_point;}
	}
	return inside;
}

//**************************************************************************
//**************************************************************************
//*** Stan Melax's array template, needed to compile his hull generation code
//**************************************************************************
//**************************************************************************

template <class Type> class ArrayRet;
template <class Type> class Array {
	public:
				Array(int s=0);
				Array(Array<Type> &array);
				Array(ArrayRet<Type> &array);
				~Array();
	void		allocate(int s);
	void		SetSize(int s);
	void		Pack();
	Type&		Add(Type);
	void		AddUnique(Type);
	int 		Contains(Type);
	void		Insert(Type,int);
	int			IndexOf(Type);
	void		Remove(Type);
	void		DelIndex(int i);
	Type *		element;
	int			count;
	int			array_size;
	const Type	&operator[](int i) const { assert(i>=0 && i<count);  return element[i]; }
	Type		&operator[](int i)  { assert(i>=0 && i<count);  return element[i]; }
	Type		&Pop() { assert(count); count--;  return element[count]; }
	Array<Type> &operator=(Array<Type> &array);
	Array<Type> &operator=(ArrayRet<Type> &array);
	// operator ArrayRet<Type> &() { return *(ArrayRet<Type> *)this;} // this worked but i suspect could be dangerous
};

template <class Type> class ArrayRet:public Array<Type>
{
};

template <class Type> Array<Type>::Array(int s)
{
	count=0;
	array_size = 0;
	element = NULL;
	if(s) 
	{
		allocate(s);
	}
}


template <class Type> Array<Type>::Array(Array<Type> &array)
{
	count=0;
	array_size = 0;
	element = NULL;
	for(int i=0;i<array.count;i++)
	{
		Add(array[i]);
	}
}


template <class Type> Array<Type>::Array(ArrayRet<Type> &array)
{
	*this = array;
}
template <class Type> Array<Type> &Array<Type>::operator=(ArrayRet<Type> &array)
{
	count=array.count;
	array_size = array.array_size;
	element = array.element;
	array.element=NULL;
	array.count=0;
	array.array_size=0;
	return *this;
}


template <class Type> Array<Type> &Array<Type>::operator=(Array<Type> &array)
{
	count=0;
	for(int i=0;i<array.count;i++)
	{
		Add(array[i]);
	}
	return *this;
}

template <class Type> Array<Type>::~Array()
{
	if (element != NULL)
	{
	  free(element);
	}
	count=0;array_size=0;element=NULL;
}

template <class Type> void Array<Type>::allocate(int s)
{
	assert(s>0);
	assert(s>=count);
	Type *old = element;
	array_size =s;
	element = (Type *) malloc( sizeof(Type)*array_size);
	assert(element);
	for(int i=0;i<count;i++)
	{
		element[i]=old[i];
	}
	if(old)
	{
		free(old);
	}
}

template <class Type> void Array<Type>::SetSize(int s)
{
	if(s==0)
	{
		if(element)
		{
			free(element);
			element = NULL;
		}
 	  array_size = s;
	}
	else
	{
		allocate(s);
	}
	count=s;
}

template <class Type> void Array<Type>::Pack()
{
	allocate(count);
}

template <class Type> Type& Array<Type>::Add(Type t)
{
	assert(count<=array_size);
	if(count==array_size)
	{
		allocate((array_size)?array_size *2:16);
	}
	element[count++] = t;
	return element[count-1];
}

template <class Type> int Array<Type>::Contains(Type t)
{
	int i;
	int found=0;
	for(i=0;i<count;i++)
	{
		if(element[i] == t) found++;
	}
	return found;
}

template <class Type> void Array<Type>::AddUnique(Type t)
{
	if(!Contains(t)) Add(t);
}


template <class Type> void Array<Type>::DelIndex(int i)
{
	assert(i<count);
	count--;
	while(i<count)
	{
		element[i] = element[i+1];
		i++;
	}
}

template <class Type> void Array<Type>::Remove(Type t)
{
	int i;
	for(i=0;i<count;i++)
	{
		if(element[i] == t)
		{
			break;
		}
	}
	assert(i<count); // assert object t is in the array.
	DelIndex(i);
	for(i=0;i<count;i++)
	{
		assert(element[i] != t);
	}
}

template <class Type> void Array<Type>::Insert(Type t,int k)
{
	int i=count;
	Add(t); // to allocate space
	while(i>k)
	{
		element[i]=element[i-1];
		i--;
	}
	assert(i==k);
	element[k]=t;
}


template <class Type> int Array<Type>::IndexOf(Type t)
{
	int i;
	for(i=0;i<count;i++)
	{
		if(element[i] == t)
		{
			return i;
		}
	}
	assert(0);
	return -1;
}



//*********************************************************************
//*********************************************************************
//********  Hull header
//*********************************************************************
//*********************************************************************

class PHullResult
{
public:

	PHullResult(void)
	{
		mVcount = 0;
		mIndexCount = 0;
		mFaceCount = 0;
		mVertices = 0;
		mIndices  = 0;
	}

	unsigned int mVcount;
	unsigned int mIndexCount;
	unsigned int mFaceCount;
	float       *mVertices;
	unsigned int *mIndices;
};


#define REAL3 float3
#define REAL  float

#define COPLANAR   (0)
#define UNDER      (1)
#define OVER       (2)
#define SPLIT      (OVER|UNDER)
#define PAPERWIDTH (0.001f)

float planetestepsilon = PAPERWIDTH;


class ConvexH 
{
  public:
	class HalfEdge
	{
	  public:
		short ea;         // the other half of the edge (index into edges list)
		unsigned char v;  // the vertex at the start of this edge (index into vertices list)
		unsigned char p;  // the facet on which this edge lies (index into facets list)
		HalfEdge(){}
		HalfEdge(short _ea,unsigned char _v, unsigned char _p):ea(_ea),v(_v),p(_p){}
	};
	Array<REAL3> vertices;
	Array<HalfEdge> edges;
	Array<Plane>  facets;
	ConvexH(int vertices_size,int edges_size,int facets_size);
};

typedef ConvexH::HalfEdge HalfEdge;

ConvexH::ConvexH(int vertices_size,int edges_size,int facets_size)
	:vertices(vertices_size)
	,edges(edges_size)
	,facets(facets_size)
{
	vertices.count=vertices_size;
	edges.count   = edges_size;
	facets.count  = facets_size;
}

ConvexH *ConvexHDup(ConvexH *src) {
	ConvexH *dst = new ConvexH(src->vertices.count,src->edges.count,src->facets.count);
	memcpy(dst->vertices.element,src->vertices.element,sizeof(float3)*src->vertices.count);
	memcpy(dst->edges.element,src->edges.element,sizeof(HalfEdge)*src->edges.count);
	memcpy(dst->facets.element,src->facets.element,sizeof(Plane)*src->facets.count);
	return dst;
}


int PlaneTest(const Plane &p, const REAL3 &v) {
	REAL a  = dot(v,p.normal)+p.dist;
	int   flag = (a>planetestepsilon)?OVER:((a<-planetestepsilon)?UNDER:COPLANAR);
	return flag;
}

int SplitTest(ConvexH &convex,const Plane &plane) {
	int flag=0;
	for(int i=0;i<convex.vertices.count;i++) {
		flag |= PlaneTest(plane,convex.vertices[i]);
	}
	return flag;
}

class VertFlag
{
public:
	unsigned char planetest;
	unsigned char junk;
	unsigned char undermap;
	unsigned char overmap;
};
class EdgeFlag 
{
public:
	unsigned char planetest;
	unsigned char fixes;
	short undermap;
	short overmap;
};
class PlaneFlag
{
public:
	unsigned char undermap;
	unsigned char overmap;
};
class Coplanar{
public:
	unsigned short ea;
	unsigned char v0;
	unsigned char v1;
};

int AssertIntact(ConvexH &convex) {
	int i;
	int estart=0;
	for(i=0;i<convex.edges.count;i++) {
		if(convex.edges[estart].p!= convex.edges[i].p) {
			estart=i;
		}
		int inext = i+1;
		if(inext>= convex.edges.count || convex.edges[inext].p != convex.edges[i].p) {
			inext = estart;
		}
		assert(convex.edges[inext].p == convex.edges[i].p);
		HalfEdge &edge = convex.edges[i];
		int nb = convex.edges[i].ea;
		assert(nb!=255);
		if(nb==255 || nb==-1) return 0;
		assert(nb!=-1);
		assert(i== convex.edges[nb].ea);
	}
	for(i=0;i<convex.edges.count;i++) {
		assert(COPLANAR==PlaneTest(convex.facets[convex.edges[i].p],convex.vertices[convex.edges[i].v]));
		if(COPLANAR!=PlaneTest(convex.facets[convex.edges[i].p],convex.vertices[convex.edges[i].v])) return 0;
		if(convex.edges[estart].p!= convex.edges[i].p) {
			estart=i;
		}
		int i1 = i+1;
		if(i1>= convex.edges.count || convex.edges[i1].p != convex.edges[i].p) {
			i1 = estart;
		}
		int i2 = i1+1;
		if(i2>= convex.edges.count || convex.edges[i2].p != convex.edges[i].p) {
			i2 = estart;
		}
		if(i==i2) continue; // i sliced tangent to an edge and created 2 meaningless edges
		REAL3 localnormal = TriNormal(convex.vertices[convex.edges[i ].v],
			                           convex.vertices[convex.edges[i1].v],
			                           convex.vertices[convex.edges[i2].v]);
		assert(dot(localnormal,convex.facets[convex.edges[i].p].normal)>0);
		if(dot(localnormal,convex.facets[convex.edges[i].p].normal)<=0)return 0;
	}
	return 1;
}

// back to back quads
ConvexH *test_btbq() {
	ConvexH *convex = new ConvexH(4,8,2);
	convex->vertices[0] = REAL3(0,0,0);
	convex->vertices[1] = REAL3(1,0,0);
	convex->vertices[2] = REAL3(1,1,0);
	convex->vertices[3] = REAL3(0,1,0);
	convex->facets[0] = Plane(REAL3(0,0,1),0);
	convex->facets[1] = Plane(REAL3(0,0,-1),0);
	convex->edges[0]  = HalfEdge(7,0,0);
	convex->edges[1]  = HalfEdge(6,1,0);
	convex->edges[2]  = HalfEdge(5,2,0);
	convex->edges[3]  = HalfEdge(4,3,0);

	convex->edges[4]  = HalfEdge(3,0,1);
	convex->edges[5]  = HalfEdge(2,3,1);
	convex->edges[6]  = HalfEdge(1,2,1);
	convex->edges[7]  = HalfEdge(0,1,1);
	AssertIntact(*convex);
	return convex;
}
ConvexH *test_cube() {
	ConvexH *convex = new ConvexH(8,24,6);
	convex->vertices[0] = REAL3(0,0,0);
	convex->vertices[1] = REAL3(0,0,1);
	convex->vertices[2] = REAL3(0,1,0);
	convex->vertices[3] = REAL3(0,1,1);
	convex->vertices[4] = REAL3(1,0,0);
	convex->vertices[5] = REAL3(1,0,1);
	convex->vertices[6] = REAL3(1,1,0);
	convex->vertices[7] = REAL3(1,1,1);

	convex->facets[0] = Plane(REAL3(-1,0,0),0);
	convex->facets[1] = Plane(REAL3(1,0,0),-1);
	convex->facets[2] = Plane(REAL3(0,-1,0),0);
	convex->facets[3] = Plane(REAL3(0,1,0),-1);
	convex->facets[4] = Plane(REAL3(0,0,-1),0);
	convex->facets[5] = Plane(REAL3(0,0,1),-1);

	convex->edges[0 ] = HalfEdge(11,0,0);
	convex->edges[1 ] = HalfEdge(23,1,0);
	convex->edges[2 ] = HalfEdge(15,3,0);
	convex->edges[3 ] = HalfEdge(16,2,0);

	convex->edges[4 ] = HalfEdge(13,6,1);
	convex->edges[5 ] = HalfEdge(21,7,1);
	convex->edges[6 ] = HalfEdge( 9,5,1);
	convex->edges[7 ] = HalfEdge(18,4,1);

	convex->edges[8 ] = HalfEdge(19,0,2);
	convex->edges[9 ] = HalfEdge( 6,4,2);
	convex->edges[10] = HalfEdge(20,5,2);
	convex->edges[11] = HalfEdge( 0,1,2);

	convex->edges[12] = HalfEdge(22,3,3);
	convex->edges[13] = HalfEdge( 4,7,3);
	convex->edges[14] = HalfEdge(17,6,3);
	convex->edges[15] = HalfEdge( 2,2,3);

	convex->edges[16] = HalfEdge( 3,0,4);
	convex->edges[17] = HalfEdge(14,2,4);
	convex->edges[18] = HalfEdge( 7,6,4);
	convex->edges[19] = HalfEdge( 8,4,4);
	
	convex->edges[20] = HalfEdge(10,1,5);
	convex->edges[21] = HalfEdge( 5,5,5);
	convex->edges[22] = HalfEdge(12,7,5);
	convex->edges[23] = HalfEdge( 1,3,5);

	
	return convex;
}
ConvexH *ConvexHMakeCube(const REAL3 &bmin, const REAL3 &bmax) {
	ConvexH *convex = test_cube();
	convex->vertices[0] = REAL3(bmin.x,bmin.y,bmin.z);
	convex->vertices[1] = REAL3(bmin.x,bmin.y,bmax.z);
	convex->vertices[2] = REAL3(bmin.x,bmax.y,bmin.z);
	convex->vertices[3] = REAL3(bmin.x,bmax.y,bmax.z);
	convex->vertices[4] = REAL3(bmax.x,bmin.y,bmin.z);
	convex->vertices[5] = REAL3(bmax.x,bmin.y,bmax.z);
	convex->vertices[6] = REAL3(bmax.x,bmax.y,bmin.z);
	convex->vertices[7] = REAL3(bmax.x,bmax.y,bmax.z);

	convex->facets[0] = Plane(REAL3(-1,0,0), bmin.x);
	convex->facets[1] = Plane(REAL3(1,0,0), -bmax.x);
	convex->facets[2] = Plane(REAL3(0,-1,0), bmin.y);
	convex->facets[3] = Plane(REAL3(0,1,0), -bmax.y);
	convex->facets[4] = Plane(REAL3(0,0,-1), bmin.z);
	convex->facets[5] = Plane(REAL3(0,0,1), -bmax.z);
	return convex;
}
ConvexH *ConvexHCrop(ConvexH &convex,const Plane &slice)
{
	int i;
	int vertcountunder=0;
	int vertcountover =0;
	int edgecountunder=0;
	int edgecountover =0;
	int planecountunder=0;
	int planecountover =0;
	static Array<int> vertscoplanar;  // existing vertex members of convex that are coplanar
	vertscoplanar.count=0;
	static Array<int> edgesplit;  // existing edges that members of convex that cross the splitplane
	edgesplit.count=0;

	assert(convex.edges.count<480);

	EdgeFlag  edgeflag[512];
	VertFlag  vertflag[256];
	PlaneFlag planeflag[128];
	HalfEdge  tmpunderedges[512];
	Plane	  tmpunderplanes[128];
	Coplanar coplanaredges[512];
	int coplanaredges_num=0;

	Array<REAL3> createdverts;
	// do the side-of-plane tests
	for(i=0;i<convex.vertices.count;i++) {
		vertflag[i].planetest = PlaneTest(slice,convex.vertices[i]);
		if(vertflag[i].planetest == COPLANAR) {
			// ? vertscoplanar.Add(i);
			vertflag[i].undermap = vertcountunder++;
			vertflag[i].overmap  = vertcountover++;
		}
		else if(vertflag[i].planetest == UNDER)	{
			vertflag[i].undermap = vertcountunder++;
		}
		else {
			assert(vertflag[i].planetest == OVER);
			vertflag[i].overmap  = vertcountover++;
			vertflag[i].undermap = -1; // for debugging purposes
		}
	}
	int vertcountunderold = vertcountunder; // for debugging only

	int under_edge_count =0;
	int underplanescount=0;
	int e0=0;

	for(int currentplane=0; currentplane<convex.facets.count; currentplane++) {
		int estart =e0;
		int enextface;
		int planeside = 0;
		int e1 = e0+1;
		int eus=-1;
		int ecop=-1;
		int vout=-1;
		int vin =-1;
		int coplanaredge = -1;
		do{

			if(e1 >= convex.edges.count || convex.edges[e1].p!=currentplane) {
				enextface = e1;
				e1=estart;
			}
			HalfEdge &edge0 = convex.edges[e0];
			HalfEdge &edge1 = convex.edges[e1];
			HalfEdge &edgea = convex.edges[edge0.ea];


			planeside |= vertflag[edge0.v].planetest;
			//if((vertflag[edge0.v].planetest & vertflag[edge1.v].planetest)  == COPLANAR) {
			//	assert(ecop==-1);
			//	ecop=e;
			//}


			if(vertflag[edge0.v].planetest == OVER && vertflag[edge1.v].planetest == OVER){
				// both endpoints over plane
				edgeflag[e0].undermap  = -1;
			}
			else if((vertflag[edge0.v].planetest | vertflag[edge1.v].planetest)  == UNDER) {
				// at least one endpoint under, the other coplanar or under
				
				edgeflag[e0].undermap = under_edge_count;
				tmpunderedges[under_edge_count].v = vertflag[edge0.v].undermap;
				tmpunderedges[under_edge_count].p = underplanescount;
				if(edge0.ea < e0) {
					// connect the neighbors
					assert(edgeflag[edge0.ea].undermap !=-1);
					tmpunderedges[under_edge_count].ea = edgeflag[edge0.ea].undermap;
					tmpunderedges[edgeflag[edge0.ea].undermap].ea = under_edge_count;
				}
				under_edge_count++;
			}
			else if((vertflag[edge0.v].planetest | vertflag[edge1.v].planetest)  == COPLANAR) {
				// both endpoints coplanar 
				// must check a 3rd point to see if UNDER
				int e2 = e1+1;
				if(e2>=convex.edges.count || convex.edges[e2].p!=currentplane) {
					e2 = estart;
				}
				assert(convex.edges[e2].p==currentplane);
				HalfEdge &edge2 = convex.edges[e2];
				if(vertflag[edge2.v].planetest==UNDER) {
					
					edgeflag[e0].undermap = under_edge_count;
					tmpunderedges[under_edge_count].v = vertflag[edge0.v].undermap;
					tmpunderedges[under_edge_count].p = underplanescount;
					tmpunderedges[under_edge_count].ea = -1;
					// make sure this edge is added to the "coplanar" list
					coplanaredge = under_edge_count;
					vout = vertflag[edge0.v].undermap;
					vin  = vertflag[edge1.v].undermap;
					under_edge_count++;
				}
				else {
					edgeflag[e0].undermap = -1;
				}
			}
			else if(vertflag[edge0.v].planetest == UNDER && vertflag[edge1.v].planetest == OVER) {
				// first is under 2nd is over 
				
				edgeflag[e0].undermap = under_edge_count;
				tmpunderedges[under_edge_count].v = vertflag[edge0.v].undermap;
				tmpunderedges[under_edge_count].p = underplanescount;
				if(edge0.ea < e0) {
					assert(edgeflag[edge0.ea].undermap !=-1);
					// connect the neighbors
					tmpunderedges[under_edge_count].ea = edgeflag[edge0.ea].undermap;
					tmpunderedges[edgeflag[edge0.ea].undermap].ea = under_edge_count;
					vout = tmpunderedges[edgeflag[edge0.ea].undermap].v;
				}
				else {
					Plane &p0 = convex.facets[edge0.p];
					Plane &pa = convex.facets[edgea.p];
					createdverts.Add(ThreePlaneIntersection(p0,pa,slice));
					//createdverts.Add(PlaneProject(slice,PlaneLineIntersection(slice,convex.vertices[edge0.v],convex.vertices[edgea.v])));
					//createdverts.Add(PlaneLineIntersection(slice,convex.vertices[edge0.v],convex.vertices[edgea.v]));
					vout = vertcountunder++;
				}
				under_edge_count++;
				/// hmmm something to think about: i might be able to output this edge regarless of 
				// wheter or not we know v-in yet.  ok i;ll try this now:
				tmpunderedges[under_edge_count].v = vout;
				tmpunderedges[under_edge_count].p = underplanescount;
				tmpunderedges[under_edge_count].ea = -1;
				coplanaredge = under_edge_count;
				under_edge_count++;

				if(vin!=-1) {
					// we previously processed an edge  where we came under
					// now we know about vout as well

					// ADD THIS EDGE TO THE LIST OF EDGES THAT NEED NEIGHBOR ON PARTITION PLANE!!
				}

			}
			else if(vertflag[edge0.v].planetest == COPLANAR && vertflag[edge1.v].planetest == OVER) {
				// first is coplanar 2nd is over 
				
				edgeflag[e0].undermap = -1;
				vout = vertflag[edge0.v].undermap;
				// I hate this but i have to make sure part of this face is UNDER before ouputting this vert
				int k=estart;
				assert(edge0.p == currentplane);
				while(!(planeside&UNDER) && k<convex.edges.count && convex.edges[k].p==edge0.p) {
					planeside |= vertflag[convex.edges[k].v].planetest;
					k++;
				}
				if(planeside&UNDER){
					tmpunderedges[under_edge_count].v = vout;
					tmpunderedges[under_edge_count].p = underplanescount;
					tmpunderedges[under_edge_count].ea = -1;
					coplanaredge = under_edge_count; // hmmm should make a note of the edge # for later on
					under_edge_count++;
					
				}
			}
			else if(vertflag[edge0.v].planetest == OVER && vertflag[edge1.v].planetest == UNDER) {
				// first is over next is under 
				// new vertex!!!
				assert(vin==-1);
				if(e0<edge0.ea) {
					Plane &p0 = convex.facets[edge0.p];
					Plane &pa = convex.facets[edgea.p];
					createdverts.Add(ThreePlaneIntersection(p0,pa,slice));
					//createdverts.Add(PlaneLineIntersection(slice,convex.vertices[edge0.v],convex.vertices[edgea.v]));
					//createdverts.Add(PlaneProject(slice,PlaneLineIntersection(slice,convex.vertices[edge0.v],convex.vertices[edgea.v])));
					vin = vertcountunder++;
				}
				else {
					// find the new vertex that was created by edge[edge0.ea]
					int nea = edgeflag[edge0.ea].undermap;
					assert(tmpunderedges[nea].p==tmpunderedges[nea+1].p);
					vin = tmpunderedges[nea+1].v;
					assert(vin < vertcountunder);
					assert(vin >= vertcountunderold);   // for debugging only
				}
				if(vout!=-1) {
					// we previously processed an edge  where we went over
					// now we know vin too
					// ADD THIS EDGE TO THE LIST OF EDGES THAT NEED NEIGHBOR ON PARTITION PLANE!!
				}
				// output edge
				tmpunderedges[under_edge_count].v = vin;
				tmpunderedges[under_edge_count].p = underplanescount;
				edgeflag[e0].undermap = under_edge_count;
				if(e0>edge0.ea) {
					assert(edgeflag[edge0.ea].undermap !=-1);
					// connect the neighbors
					tmpunderedges[under_edge_count].ea = edgeflag[edge0.ea].undermap;
					tmpunderedges[edgeflag[edge0.ea].undermap].ea = under_edge_count;
				}
				assert(edgeflag[e0].undermap == under_edge_count);
				under_edge_count++;
			}
			else if(vertflag[edge0.v].planetest == OVER && vertflag[edge1.v].planetest == COPLANAR) {
				// first is over next is coplanar 
				
				edgeflag[e0].undermap = -1;
				vin = vertflag[edge1.v].undermap;
				assert(vin!=-1);
				if(vout!=-1) {
					// we previously processed an edge  where we came under
					// now we know both endpoints
					// ADD THIS EDGE TO THE LIST OF EDGES THAT NEED NEIGHBOR ON PARTITION PLANE!!
				}

			}
			else {
				assert(0);
			}
			

			e0=e1;
			e1++; // do the modulo at the beginning of the loop

		} while(e0!=estart) ;
		e0 = enextface;
		if(planeside&UNDER) {
			planeflag[currentplane].undermap = underplanescount;
			tmpunderplanes[underplanescount] = convex.facets[currentplane];
			underplanescount++;
		}
		else {
			planeflag[currentplane].undermap = 0;
		}
		if(vout>=0 && (planeside&UNDER)) {
			assert(vin>=0);
			assert(coplanaredge>=0);
			assert(coplanaredge!=511);
			coplanaredges[coplanaredges_num].ea = coplanaredge;
			coplanaredges[coplanaredges_num].v0 = vin;
			coplanaredges[coplanaredges_num].v1 = vout;
			coplanaredges_num++;
		}
	}

	// add the new plane to the mix:
	if(coplanaredges_num>0) {
		tmpunderplanes[underplanescount++]=slice;
	}
	for(i=0;i<coplanaredges_num-1;i++) {
		if(coplanaredges[i].v1 != coplanaredges[i+1].v0) {
			int j = 0;
			for(j=i+2;j<coplanaredges_num;j++) {
				if(coplanaredges[i].v1 == coplanaredges[j].v0) {
					Coplanar tmp = coplanaredges[i+1];
					coplanaredges[i+1] = coplanaredges[j];
					coplanaredges[j] = tmp;
					break;
				}
			}
			if(j>=coplanaredges_num)
			{
				assert(j<coplanaredges_num);
				return NULL;
			}
		}
	}
	ConvexH *punder = new ConvexH(vertcountunder,under_edge_count+coplanaredges_num,underplanescount);
	ConvexH &under = *punder;
	int k=0;
	for(i=0;i<convex.vertices.count;i++) {
		if(vertflag[i].planetest != OVER){
			under.vertices[k++] = convex.vertices[i];
		}
	}
	i=0;
	while(k<vertcountunder) {
		under.vertices[k++] = createdverts[i++];
	}
	assert(i==createdverts.count);

	for(i=0;i<coplanaredges_num;i++) {
		under.edges[under_edge_count+i].p  = underplanescount-1;
		under.edges[under_edge_count+i].ea = coplanaredges[i].ea;
		tmpunderedges[coplanaredges[i].ea].ea = under_edge_count+i;
		under.edges[under_edge_count+i].v  = coplanaredges[i].v0;
	}
	
	memcpy(under.edges.element,tmpunderedges,sizeof(HalfEdge)*under_edge_count);
	memcpy(under.facets.element,tmpunderplanes,sizeof(Plane)*underplanescount);
	return punder;
}



static int candidateplane(Plane *planes,int planes_count,ConvexH *convex,float epsilon)
{
	int p ;
	REAL md;
	int i;
	for(i=0;i<planes_count;i++)
	{
		REAL d=0;
		for(int j=0;j<convex->vertices.count;j++)
		{
			d = Max(d,dot(convex->vertices[j],planes[i].normal)+planes[i].dist);
		}
		if(i==0 || d>md)
		{
			p=i;
			md=d;
		}
	}
	return (md>epsilon)?p:-1;
}

template<class T>
inline int maxdir(const T *p,int count,const T &dir)
{
	assert(count);
	int m=0;
	for(int i=1;i<count;i++)
	{
		if(dot(p[i],dir)>dot(p[m],dir)) m=i;
	}
	return m;
}


template<class T>
int maxdirfiltered(const T *p,int count,const T &dir,Array<int> &allow)
{
	assert(count);
	int m=-1;
	for(int i=0;i<count;i++) if(allow[i])
	{
		if(m==-1 || dot(p[i],dir)>dot(p[m],dir)) m=i;
	}
	assert(m!=-1);
	return m;
} 

float3 orth(const float3 &v)
{
	float3 a=cross(v,float3(0,0,1));
	float3 b=cross(v,float3(0,1,0));
	return normalize((magnitude(a)>magnitude(b))?a:b);
}


template<class T>
int maxdirsterid(const T *p,int count,const T &dir,Array<int> &allow)
{
	int m=-1;
	while(m==-1)
	{
		m = maxdirfiltered(p,count,dir,allow);
		if(allow[m]==3) return m;
		T u = orth(dir);
		T v = cross(u,dir);
		int ma=-1;
		for(float x = 0.0f ; x<= 360.0f ; x+= 45.0f)
		{
			float s = sinf(DEG2RAD*(x));
			float c = cosf(DEG2RAD*(x));
			int mb = maxdirfiltered(p,count,dir+(u*s+v*c)*0.025f,allow);
			if(ma==m && mb==m)
			{
				allow[m]=3;
				return m;
			}
			if(ma!=-1 && ma!=mb)  // Yuck - this is really ugly
			{
				int mc = ma;
				for(float xx = x-40.0f ; xx <= x ; xx+= 5.0f)
				{
					float s = sinf(DEG2RAD*(xx));
					float c = cosf(DEG2RAD*(xx));
					int md = maxdirfiltered(p,count,dir+(u*s+v*c)*0.025f,allow);
					if(mc==m && md==m)
					{
						allow[m]=3;
						return m;
					}
					mc=md;
				}
			}
			ma=mb;
		}
		allow[m]=0;
		m=-1;
	}
	assert(0);
	return m;
} 




int operator ==(const int3 &a,const int3 &b) 
{
	for(int i=0;i<3;i++) 
	{
		if(a[i]!=b[i]) return 0;
	}
	return 1;
}

int3 roll3(int3 a) 
{
	int tmp=a[0];
	a[0]=a[1];
	a[1]=a[2];
	a[2]=tmp;
	return a;
}
int isa(const int3 &a,const int3 &b) 
{
	return ( a==b || roll3(a)==b || a==roll3(b) );
}
int b2b(const int3 &a,const int3 &b) 
{
	return isa(a,int3(b[2],b[1],b[0]));
}
int above(float3* vertices,const int3& t, const float3 &p, float epsilon) 
{
	float3 n=TriNormal(vertices[t[0]],vertices[t[1]],vertices[t[2]]);
	return (dot(n,p-vertices[t[0]]) > epsilon); // EPSILON???
}
int hasedge(const int3 &t, int a,int b)
{
	for(int i=0;i<3;i++)
	{
		int i1= (i+1)%3;
		if(t[i]==a && t[i1]==b) return 1;
	}
	return 0;
}
int hasvert(const int3 &t, int v)
{
	return (t[0]==v || t[1]==v || t[2]==v) ;
}
int shareedge(const int3 &a,const int3 &b)
{
	int i;
	for(i=0;i<3;i++)
	{
		int i1= (i+1)%3;
		if(hasedge(a,b[i1],b[i])) return 1;
	}
	return 0;
}

class Tri;

Array<Tri*> tris;

class Tri : public int3
{
public:
	int3 n;
	int id;
	int vmax;
	float rise;
	Tri(int a,int b,int c):int3(a,b,c),n(-1,-1,-1)
	{
		id = tris.count;
		tris.Add(this);
		vmax=-1;
		rise = 0.0f;
	}
	~Tri()
	{
		assert(tris[id]==this);
		tris[id]=NULL;
	}
	int &neib(int a,int b);
};


int &Tri::neib(int a,int b)
{
	static int er=-1;
	int i;
	for(i=0;i<3;i++) 
	{
		int i1=(i+1)%3;
		int i2=(i+2)%3;
		if((*this)[i]==a && (*this)[i1]==b) return n[i2];
		if((*this)[i]==b && (*this)[i1]==a) return n[i2];
	}
	assert(0);
	return er;
}
void b2bfix(Tri* s,Tri*t)
{
	int i;
	for(i=0;i<3;i++) 
	{
		int i1=(i+1)%3;
		int i2=(i+2)%3;
		int a = (*s)[i1];
		int b = (*s)[i2];
		assert(tris[s->neib(a,b)]->neib(b,a) == s->id);
		assert(tris[t->neib(a,b)]->neib(b,a) == t->id);
		tris[s->neib(a,b)]->neib(b,a) = t->neib(b,a);
		tris[t->neib(b,a)]->neib(a,b) = s->neib(a,b);
	}
}

void removeb2b(Tri* s,Tri*t)
{
	b2bfix(s,t);
	delete s;
	delete t;
}

void checkit(Tri *t)
{
	int i;
	assert(tris[t->id]==t);
	for(i=0;i<3;i++)
	{
		int i1=(i+1)%3;
		int i2=(i+2)%3;
		int a = (*t)[i1];
		int b = (*t)[i2];
		assert(a!=b);
		assert( tris[t->n[i]]->neib(b,a) == t->id);
	}
}
void extrude(Tri *t0,int v)
{
	int3 t= *t0;
	int n = tris.count;
	Tri* ta = new Tri(v,t[1],t[2]);
	ta->n = int3(t0->n[0],n+1,n+2);
	tris[t0->n[0]]->neib(t[1],t[2]) = n+0;
	Tri* tb = new Tri(v,t[2],t[0]);
	tb->n = int3(t0->n[1],n+2,n+0);
	tris[t0->n[1]]->neib(t[2],t[0]) = n+1;
	Tri* tc = new Tri(v,t[0],t[1]);
	tc->n = int3(t0->n[2],n+0,n+1);
	tris[t0->n[2]]->neib(t[0],t[1]) = n+2;
	checkit(ta);
	checkit(tb);
	checkit(tc);
	if(hasvert(*tris[ta->n[0]],v)) removeb2b(ta,tris[ta->n[0]]);
	if(hasvert(*tris[tb->n[0]],v)) removeb2b(tb,tris[tb->n[0]]);
	if(hasvert(*tris[tc->n[0]],v)) removeb2b(tc,tris[tc->n[0]]);
	delete t0;

}

Tri *extrudable(float epsilon)
{
	int i;
	Tri *t=NULL;
	for(i=0;i<tris.count;i++)
	{
		if(!t || (tris[i] && t->rise<tris[i]->rise))
		{
			t = tris[i];
		}
	}
	return (t->rise >epsilon)?t:NULL ;
}

class int4
{
public:
	int x,y,z,w;
	int4(){};
	int4(int _x,int _y, int _z,int _w){x=_x;y=_y;z=_z;w=_w;}
	const int& operator[](int i) const {return (&x)[i];}
	int& operator[](int i) {return (&x)[i];}
};



int4 FindSimplex(float3 *verts,int verts_count,Array<int> &allow)
{
	float3 basis[3];
	basis[0] = float3( 0.01f, 0.02f, 1.0f );      
	int p0 = maxdirsterid(verts,verts_count, basis[0],allow);   
	int	p1 = maxdirsterid(verts,verts_count,-basis[0],allow);
	basis[0] = verts[p0]-verts[p1];
	if(p0==p1 || basis[0]==float3(0,0,0)) 
		return int4(-1,-1,-1,-1);
	basis[1] = cross(float3(     1, 0.02f, 0),basis[0]);
	basis[2] = cross(float3(-0.02f,     1, 0),basis[0]);
	basis[1] = normalize( (magnitude(basis[1])>magnitude(basis[2])) ? basis[1]:basis[2]);
	int p2 = maxdirsterid(verts,verts_count,basis[1],allow);
	if(p2 == p0 || p2 == p1)
	{
		p2 = maxdirsterid(verts,verts_count,-basis[1],allow);
	}
	if(p2 == p0 || p2 == p1) 
		return int4(-1,-1,-1,-1);
	basis[1] = verts[p2] - verts[p0];
	basis[2] = normalize(cross(basis[1],basis[0]));
	int p3 = maxdirsterid(verts,verts_count,basis[2],allow);
	if(p3==p0||p3==p1||p3==p2) p3 = maxdirsterid(verts,verts_count,-basis[2],allow);
	if(p3==p0||p3==p1||p3==p2) 
		return int4(-1,-1,-1,-1);
	assert(!(p0==p1||p0==p2||p0==p3||p1==p2||p1==p3||p2==p3));
	if(dot(verts[p3]-verts[p0],cross(verts[p1]-verts[p0],verts[p2]-verts[p0])) <0) {Swap(p2,p3);}
	return int4(p0,p1,p2,p3);
}

int calchullgen(float3 *verts,int verts_count, int vlimit)
{
	if(verts_count <4) return 0;
	if(vlimit==0) vlimit=1000000000;
	int j;
	float3 bmin(*verts),bmax(*verts);
	Array<int> isextreme(verts_count);
	Array<int> allow(verts_count);
	for(j=0;j<verts_count;j++) 
	{
		allow.Add(1);
		isextreme.Add(0);
		bmin = VectorMin(bmin,verts[j]);
		bmax = VectorMax(bmax,verts[j]);
	}
	float epsilon = magnitude(bmax-bmin) * 0.001f;


	int4 p = FindSimplex(verts,verts_count,allow);
	if(p.x==-1) return 0; // simplex failed



	float3 center = (verts[p[0]]+verts[p[1]]+verts[p[2]]+verts[p[3]]) /4.0f;  // a valid interior point
	Tri *t0 = new Tri(p[2],p[3],p[1]); t0->n=int3(2,3,1);
	Tri *t1 = new Tri(p[3],p[2],p[0]); t1->n=int3(3,2,0);
	Tri *t2 = new Tri(p[0],p[1],p[3]); t2->n=int3(0,1,3);
	Tri *t3 = new Tri(p[1],p[0],p[2]); t3->n=int3(1,0,2);
	isextreme[p[0]]=isextreme[p[1]]=isextreme[p[2]]=isextreme[p[3]]=1;
	checkit(t0);checkit(t1);checkit(t2);checkit(t3);

	for(j=0;j<tris.count;j++)
	{
		Tri *t=tris[j];
		assert(t);
		assert(t->vmax<0);
		float3 n=TriNormal(verts[(*t)[0]],verts[(*t)[1]],verts[(*t)[2]]);
		t->vmax = maxdirsterid(verts,verts_count,n,allow);
		t->rise = dot(n,verts[t->vmax]-verts[(*t)[0]]);
	}
	Tri *te;
	vlimit-=4;
	while(vlimit >0 && (te=extrudable(epsilon)))
	{
		int3 ti=*te;
		int v=te->vmax;
		assert(!isextreme[v]);  // wtf we've already done this vertex
		isextreme[v]=1;
		//if(v==p0 || v==p1 || v==p2 || v==p3) continue; // done these already
		j=tris.count;
		int newstart=j;
		while(j--) {
			if(!tris[j]) continue;
			int3 t=*tris[j];
			if(above(verts,t,verts[v],0.01f*epsilon)) 
			{
				extrude(tris[j],v);
			}
		}
		// now check for those degenerate cases where we have a flipped triangle or a really skinny triangle
		j=tris.count;
		while(j--)
		{
			if(!tris[j]) continue;
			if(!hasvert(*tris[j],v)) break;
			int3 nt=*tris[j];
			if(above(verts,nt,center,0.01f*epsilon)  || magnitude(cross(verts[nt[1]]-verts[nt[0]],verts[nt[2]]-verts[nt[1]]))< epsilon*epsilon*0.1f )
			{
				Tri *nb = tris[tris[j]->n[0]];
				assert(nb);assert(!hasvert(*nb,v));assert(nb->id<j);
				extrude(nb,v);
				j=tris.count; 
			}
		} 
		j=tris.count;
		while(j--)
		{
			Tri *t=tris[j];
			if(!t) continue;
			if(t->vmax>=0) break;
			float3 n=TriNormal(verts[(*t)[0]],verts[(*t)[1]],verts[(*t)[2]]);
			t->vmax = maxdirsterid(verts,verts_count,n,allow);
			if(isextreme[t->vmax]) 
			{
				t->vmax=-1; // already done that vertex - algorithm needs to be able to terminate.
			}
			else
			{
				t->rise = dot(n,verts[t->vmax]-verts[(*t)[0]]);
			}
		}
		vlimit --;
	}
	return 1;
}

int calchull(float3 *verts,int verts_count, int *&tris_out, int &tris_count,int vlimit) 
{
	int rc=calchullgen(verts,verts_count,  vlimit) ;
	if(!rc) return 0;
	Array<int> ts;
	for(int i=0;i<tris.count;i++)if(tris[i])
	{
		for(int j=0;j<3;j++)ts.Add((*tris[i])[j]);
		delete tris[i];
	}
	tris_count = ts.count/3;
	tris_out   = ts.element;
	ts.element=NULL; ts.count=ts.array_size=0;
	tris.count=0;
	return 1;
}

int calchullpbev(float3 *verts,int verts_count,int vlimit, Array<Plane> &planes,float bevangle) 
{
	int i,j;
	planes.count=0;
	int rc = calchullgen(verts,verts_count,vlimit);
	if(!rc) return 0;
	for(i=0;i<tris.count;i++)if(tris[i])
	{
		Plane p;
		Tri *t = tris[i];
		p.normal = TriNormal(verts[(*t)[0]],verts[(*t)[1]],verts[(*t)[2]]);
		p.dist   = -dot(p.normal, verts[(*t)[0]]);
		planes.Add(p);
		for(j=0;j<3;j++)
		{
			if(t->n[j]<t->id) continue;
			Tri *s = tris[t->n[j]];
			REAL3 snormal = TriNormal(verts[(*s)[0]],verts[(*s)[1]],verts[(*s)[2]]);
			if(dot(snormal,p.normal)>=cos(bevangle*DEG2RAD)) continue;
			REAL3 n = normalize(snormal+p.normal);
			planes.Add(Plane(n,-dot(n,verts[maxdir(verts,verts_count,n)])));
		}
	}

	for(i=0;i<tris.count;i++)if(tris[i])
	{
		delete tris[i]; // delete tris[i];
	}
	tris.count=0;
	return 1;
}

int overhull(Plane *planes,int planes_count,float3 *verts, int verts_count,int maxplanes, 
			 float3 *&verts_out, int &verts_count_out,  int *&faces_out, int &faces_count_out ,float inflate)
{
	int i,j;
	// Urho3D: Return 0, not NULL, in function returning an int
	if(verts_count <4) return 0;
	maxplanes = Min(maxplanes,planes_count);
	float3 bmin(verts[0]),bmax(verts[0]);
	for(i=0;i<verts_count;i++) 
	{
		bmin = VectorMin(bmin,verts[i]);
		bmax = VectorMax(bmax,verts[i]);
	}
	float diameter = magnitude(bmax-bmin);
//	inflate *=diameter;   // RELATIVE INFLATION
	bmin -= float3(inflate,inflate,inflate);
	bmax += float3(inflate,inflate,inflate);
	for(i=0;i<planes_count;i++)
	{
		planes[i].dist -= inflate;
	}
	float3 emin = bmin; // VectorMin(bmin,float3(0,0,0));
	float3 emax = bmax; // VectorMax(bmax,float3(0,0,0));
	float epsilon  = magnitude(emax-emin) * 0.025f;
	planetestepsilon = magnitude(emax-emin) * PAPERWIDTH;
	// todo: add bounding cube planes to force bevel. or try instead not adding the diameter expansion ??? must think.
	// ConvexH *convex = ConvexHMakeCube(bmin - float3(diameter,diameter,diameter),bmax+float3(diameter,diameter,diameter));
	ConvexH *c = ConvexHMakeCube(REAL3(bmin),REAL3(bmax)); 
	int k;
	while(maxplanes-- && (k=candidateplane(planes,planes_count,c,epsilon))>=0)
	{
		ConvexH *tmp = c;
		c = ConvexHCrop(*tmp,planes[k]);
		if(c==NULL) {c=tmp; break;} // might want to debug this case better!!!
		if(!AssertIntact(*c)) {c=tmp; break;} // might want to debug this case better too!!!
		delete tmp;
	}

	assert(AssertIntact(*c));
	//return c;
	faces_out = (int*)malloc(sizeof(int)*(1+c->facets.count+c->edges.count));     // new int[1+c->facets.count+c->edges.count];
	faces_count_out=0;
	i=0;
	faces_out[faces_count_out++]=-1;
	k=0;
	while(i<c->edges.count)
	{
		j=1;
		while(j+i<c->edges.count && c->edges[i].p==c->edges[i+j].p) { j++; }
		faces_out[faces_count_out++]=j;
		while(j--)
		{
			faces_out[faces_count_out++] = c->edges[i].v;
			i++;
		}
		k++;
	}
	faces_out[0]=k; // number of faces.
	assert(k==c->facets.count);
	assert(faces_count_out == 1+c->facets.count+c->edges.count);
	verts_out = c->vertices.element; // new float3[c->vertices.count]; 
	verts_count_out = c->vertices.count;
	for(i=0;i<c->vertices.count;i++)
	{
		verts_out[i] = float3(c->vertices[i]);
	}
	c->vertices.count=c->vertices.array_size=0;	c->vertices.element=NULL;
	delete c;
	return 1;
}

int overhullv(float3 *verts, int verts_count,int maxplanes, 
			 float3 *&verts_out, int &verts_count_out,  int *&faces_out, int &faces_count_out ,float inflate,float bevangle,int vlimit)
{
	if(!verts_count) return 0;
	extern int calchullpbev(float3 *verts,int verts_count,int vlimit, Array<Plane> &planes,float bevangle) ;
	Array<Plane> planes;
	int rc=calchullpbev(verts,verts_count,vlimit,planes,bevangle) ;
	if(!rc) return 0;
	return overhull(planes.element,planes.count,verts,verts_count,maxplanes,verts_out,verts_count_out,faces_out,faces_count_out,inflate);
}


bool ComputeHull(unsigned int vcount,const float *vertices,PHullResult &result,unsigned int vlimit,float inflate)
{

	int index_count;
	int *faces;
	float3 *verts_out;
	int     verts_count_out;

	if(inflate==0.0f)
	{
		int  *tris_out;
		int    tris_count;
		int ret = calchull( (float3 *) vertices, (int) vcount, tris_out, tris_count, vlimit );
		if(!ret) return false;
		result.mIndexCount = (unsigned int) (tris_count*3);
		result.mFaceCount  = (unsigned int) tris_count;
		result.mVertices   = (float*) vertices;
		result.mVcount     = (unsigned int) vcount;
		result.mIndices    = (unsigned int *) tris_out;
		return true;
	}

	int ret = overhullv((float3*)vertices,vcount,35,verts_out,verts_count_out,faces,index_count,inflate,120.0f,vlimit);
	if(!ret) return false;

	Array<int3> tris;
	int n=faces[0];
	int k=1;
	for(int i=0;i<n;i++)
	{
		int pn = faces[k++];
		for(int j=2;j<pn;j++) tris.Add(int3(faces[k],faces[k+j-1],faces[k+j]));
		k+=pn;
	}
	assert(tris.count == index_count-1-(n*3));

	result.mIndexCount = (unsigned int) (tris.count*3);
	result.mFaceCount  = (unsigned int) tris.count;
	result.mVertices   = (float*) verts_out;
	result.mVcount     = (unsigned int) verts_count_out;
	result.mIndices    = (unsigned int *) tris.element;
	tris.element=NULL; tris.count = tris.array_size=0;

	return true;
}


void ReleaseHull(PHullResult &result)
{
	if ( result.mIndices )
  {
	  free(result.mIndices);
	}

	result.mVcount = 0;
	result.mIndexCount = 0;
	result.mIndices = 0;
	result.mVertices = 0;
	result.mIndices  = 0;
}


//*********************************************************************
//*********************************************************************
//********  HullLib header
//*********************************************************************
//*********************************************************************

//*********************************************************************
//*********************************************************************
//********  HullLib implementation
//*********************************************************************
//*********************************************************************

HullError HullLibrary::CreateConvexHull(const HullDesc       &desc,           // describes the input request
																					HullResult           &result)         // contains the resulst
{
	HullError ret = QE_FAIL;


	PHullResult hr;

	unsigned int vcount = desc.mVcount;
	if ( vcount < 8 ) vcount = 8;

	float *vsource  = (float *) malloc( sizeof(float)*vcount*3);


	float scale[3];

	unsigned int ovcount;

	bool ok = CleanupVertices(desc.mVcount,desc.mVertices, desc.mVertexStride, ovcount, vsource, desc.mNormalEpsilon, scale ); // normalize point cloud, remove duplicates!

	if ( ok )
	{


		if ( 1 ) // scale vertices back to their original size.
		{
			for (unsigned int i=0; i<ovcount; i++)
			{
				float *v = &vsource[i*3];
				v[0]*=scale[0];
				v[1]*=scale[1];
				v[2]*=scale[2];
			}
		}

		float skinwidth = 0;
		if ( desc.HasHullFlag(QF_SKIN_WIDTH) )
			skinwidth = desc.mSkinWidth;

		ok = ComputeHull(ovcount,vsource,hr,desc.mMaxVertices,skinwidth);

		if ( ok )
		{

			// re-index triangle mesh so it refers to only used vertices, rebuild a new vertex table.
			float *vscratch = (float *) malloc( sizeof(float)*hr.mVcount*3);
			BringOutYourDead(hr.mVertices,hr.mVcount, vscratch, ovcount, hr.mIndices, hr.mIndexCount );

			ret = QE_OK;

			if ( desc.HasHullFlag(QF_TRIANGLES) ) // if he wants the results as triangle!
			{
				result.mPolygons          = false;
				result.mNumOutputVertices = ovcount;
				result.mOutputVertices    = (float *)malloc( sizeof(float)*ovcount*3);
				result.mNumFaces          = hr.mFaceCount;
				result.mNumIndices        = hr.mIndexCount;

				result.mIndices           = (unsigned int *) malloc( sizeof(unsigned int)*hr.mIndexCount);

				memcpy(result.mOutputVertices, vscratch, sizeof(float)*3*ovcount );

  			if ( desc.HasHullFlag(QF_REVERSE_ORDER) )
				{

					const unsigned int *source = hr.mIndices;
								unsigned int *dest   = result.mIndices;

					for (unsigned int i=0; i<hr.mFaceCount; i++)
					{
						dest[0] = source[2];
						dest[1] = source[1];
						dest[2] = source[0];
						dest+=3;
						source+=3;
					}

				}
				else
				{
					memcpy(result.mIndices, hr.mIndices, sizeof(unsigned int)*hr.mIndexCount);
				}
			}
			else
			{
				result.mPolygons          = true;
				result.mNumOutputVertices = ovcount;
				result.mOutputVertices    = (float *)malloc( sizeof(float)*ovcount*3);
				result.mNumFaces          = hr.mFaceCount;
				result.mNumIndices        = hr.mIndexCount+hr.mFaceCount;
				result.mIndices           = (unsigned int *) malloc( sizeof(unsigned int)*result.mNumIndices);
				memcpy(result.mOutputVertices, vscratch, sizeof(float)*3*ovcount );

				if ( 1 )
				{
					const unsigned int *source = hr.mIndices;
								unsigned int *dest   = result.mIndices;
					for (unsigned int i=0; i<hr.mFaceCount; i++)
					{
						dest[0] = 3;
						if ( desc.HasHullFlag(QF_REVERSE_ORDER) )
						{
							dest[1] = source[2];
							dest[2] = source[1];
							dest[3] = source[0];
						}
						else
						{
							dest[1] = source[0];
							dest[2] = source[1];
							dest[3] = source[2];
						}

						dest+=4;
						source+=3;
					}
				}
			}
			ReleaseHull(hr);
			if ( vscratch )
			{
				free(vscratch);
			}
		}
	}

	if ( vsource )
	{
		free(vsource);
	}


	return ret;
}



HullError HullLibrary::ReleaseResult(HullResult &result) // release memory allocated for this result, we are done with it.
{
	if ( result.mOutputVertices )
	{
		free(result.mOutputVertices);
		result.mOutputVertices = 0;
	}
	if ( result.mIndices )
	{
		free(result.mIndices);
		result.mIndices = 0;
	}
	return QE_OK;
}


static void AddPoint(unsigned int &vcount,float *p,float x,float y,float z)
{
	float *dest = &p[vcount*3];
	dest[0] = x;
	dest[1] = y;
	dest[2] = z;
	vcount++;
}


float GetDist(float px,float py,float pz,const float *p2)
{

	float dx = px - p2[0];
	float dy = py - p2[1];
	float dz = pz - p2[2];

	return dx*dx+dy*dy+dz*dz;
}



bool  HullLibrary::CleanupVertices(unsigned int svcount,
																const float *svertices,
																unsigned int stride,
																unsigned int &vcount,       // output number of vertices
																float *vertices,                 // location to store the results.
																float  normalepsilon,
																float *scale)
{
	if ( svcount == 0 ) return false;


	#define EPSILON 0.000001f // close enough to consider two floating point numbers to be 'the same'.

	bool ret = false;

	vcount = 0;

	float recip[3];

	if ( scale )
	{
		scale[0] = 1;
		scale[1] = 1;
		scale[2] = 1;
	}

	float bmin[3] = {  FLT_MAX,  FLT_MAX,  FLT_MAX };
	float bmax[3] = { -FLT_MAX, -FLT_MAX, -FLT_MAX };

	const char *vtx = (const char *) svertices;

	if ( 1 )
	{
		for (unsigned int i=0; i<svcount; i++)
		{
			const float *p = (const float *) vtx;

			vtx+=stride;

			for (int j=0; j<3; j++)
			{
				if ( p[j] < bmin[j] ) bmin[j] = p[j];
				if ( p[j] > bmax[j] ) bmax[j] = p[j];
			}
		}
	}

	float dx = bmax[0] - bmin[0];
	float dy = bmax[1] - bmin[1];
	float dz = bmax[2] - bmin[2];

	float center[3];

	center[0] = dx*0.5f + bmin[0];
	center[1] = dy*0.5f + bmin[1];
	center[2] = dz*0.5f + bmin[2];

	if ( dx < EPSILON || dy < EPSILON || dz < EPSILON || svcount < 3 )
	{

		float len = FLT_MAX;

		if ( dx > EPSILON && dx < len ) len = dx;
		if ( dy > EPSILON && dy < len ) len = dy;
		if ( dz > EPSILON && dz < len ) len = dz;

		if ( len == FLT_MAX )
		{
			dx = dy = dz = 0.01f; // one centimeter
		}
		else
		{
			if ( dx < EPSILON ) dx = len * 0.05f; // 1/5th the shortest non-zero edge.
			if ( dy < EPSILON ) dy = len * 0.05f;
			if ( dz < EPSILON ) dz = len * 0.05f;
		}

		float x1 = center[0] - dx;
		float x2 = center[0] + dx;

		float y1 = center[1] - dy;
		float y2 = center[1] + dy;

		float z1 = center[2] - dz;
		float z2 = center[2] + dz;

		AddPoint(vcount,vertices,x1,y1,z1);
		AddPoint(vcount,vertices,x2,y1,z1);
		AddPoint(vcount,vertices,x2,y2,z1);
		AddPoint(vcount,vertices,x1,y2,z1);
		AddPoint(vcount,vertices,x1,y1,z2);
		AddPoint(vcount,vertices,x2,y1,z2);
		AddPoint(vcount,vertices,x2,y2,z2);
		AddPoint(vcount,vertices,x1,y2,z2);

		return true; // return cube


	}
	else
	{
		if ( scale )
		{
			scale[0] = dx;
			scale[1] = dy;
			scale[2] = dz;

			recip[0] = 1 / dx;
			recip[1] = 1 / dy;
			recip[2] = 1 / dz;

			center[0]*=recip[0];
			center[1]*=recip[1];
			center[2]*=recip[2];

		}

	}



	vtx = (const char *) svertices;

	for (unsigned int i=0; i<svcount; i++)
	{

		const float *p = (const float *)vtx;
		vtx+=stride;

		float px = p[0];
		float py = p[1];
		float pz = p[2];

		if ( scale )
		{
			px = px*recip[0]; // normalize
			py = py*recip[1]; // normalize
			pz = pz*recip[2]; // normalize
		}

		if ( 1 )
		{
			unsigned int j;

			for (j=0; j<vcount; j++)
			{
				float *v = &vertices[j*3];

				float x = v[0];
				float y = v[1];
				float z = v[2];

				float dx = fabsf(x - px );
				float dy = fabsf(y - py );
				float dz = fabsf(z - pz );

				if ( dx < normalepsilon && dy < normalepsilon && dz < normalepsilon )
				{
					// ok, it is close enough to the old one
					// now let us see if it is further from the center of the point cloud than the one we already recorded.
					// in which case we keep this one instead.

					float dist1 = GetDist(px,py,pz,center);
					float dist2 = GetDist(v[0],v[1],v[2],center);

					if ( dist1 > dist2 )
					{
						v[0] = px;
						v[1] = py;
						v[2] = pz;
					}

					break;
				}
			}

			if ( j == vcount )
			{
				float *dest = &vertices[vcount*3];
				dest[0] = px;
				dest[1] = py;
				dest[2] = pz;
				vcount++;
			}
		}
	}

	// ok..now make sure we didn't prune so many vertices it is now invalid.
	if ( 1 )
	{
		float bmin[3] = {  FLT_MAX,  FLT_MAX,  FLT_MAX };
		float bmax[3] = { -FLT_MAX, -FLT_MAX, -FLT_MAX };

		for (unsigned int i=0; i<vcount; i++)
		{
			const float *p = &vertices[i*3];
			for (int j=0; j<3; j++)
			{
				if ( p[j] < bmin[j] ) bmin[j] = p[j];
				if ( p[j] > bmax[j] ) bmax[j] = p[j];
			}
		}

		float dx = bmax[0] - bmin[0];
		float dy = bmax[1] - bmin[1];
		float dz = bmax[2] - bmin[2];

		if ( dx < EPSILON || dy < EPSILON || dz < EPSILON || vcount < 3)
		{
			float cx = dx*0.5f + bmin[0];
			float cy = dy*0.5f + bmin[1];
			float cz = dz*0.5f + bmin[2];

			float len = FLT_MAX;

			if ( dx >= EPSILON && dx < len ) len = dx;
			if ( dy >= EPSILON && dy < len ) len = dy;
			if ( dz >= EPSILON && dz < len ) len = dz;

			if ( len == FLT_MAX )
			{
				dx = dy = dz = 0.01f; // one centimeter
			}
			else
			{
				if ( dx < EPSILON ) dx = len * 0.05f; // 1/5th the shortest non-zero edge.
				if ( dy < EPSILON ) dy = len * 0.05f;
				if ( dz < EPSILON ) dz = len * 0.05f;
			}

			float x1 = cx - dx;
			float x2 = cx + dx;

			float y1 = cy - dy;
			float y2 = cy + dy;

			float z1 = cz - dz;
			float z2 = cz + dz;

			vcount = 0; // add box

			AddPoint(vcount,vertices,x1,y1,z1);
			AddPoint(vcount,vertices,x2,y1,z1);
			AddPoint(vcount,vertices,x2,y2,z1);
			AddPoint(vcount,vertices,x1,y2,z1);
			AddPoint(vcount,vertices,x1,y1,z2);
			AddPoint(vcount,vertices,x2,y1,z2);
			AddPoint(vcount,vertices,x2,y2,z2);
			AddPoint(vcount,vertices,x1,y2,z2);

			return true;
		}
	}

	return true;
}

void HullLibrary::BringOutYourDead(const float *verts,unsigned int vcount, float *overts,unsigned int &ocount,unsigned int *indices,unsigned indexcount)
{
	unsigned int *used = (unsigned int *)malloc(sizeof(unsigned int)*vcount);
	memset(used,0,sizeof(unsigned int)*vcount);

	ocount = 0;

	for (unsigned int i=0; i<indexcount; i++)
	{
		unsigned int v = indices[i]; // original array index

		assert( v >= 0 && v < vcount );

		if ( used[v] ) // if already remapped
		{
			indices[i] = used[v]-1; // index to new array
		}
		else
		{

			indices[i] = ocount;      // new index mapping

			overts[ocount*3+0] = verts[v*3+0]; // copy old vert to new vert array
			overts[ocount*3+1] = verts[v*3+1];
			overts[ocount*3+2] = verts[v*3+2];

			ocount++; // increment output vert count

			assert( ocount >=0 && ocount <= vcount );

			used[v] = ocount; // assign new index remapping
		}
	}

	free(used);
}

}

>>>>>>> 61258e20
<|MERGE_RESOLUTION|>--- conflicted
+++ resolved
@@ -1,4 +1,3 @@
-<<<<<<< HEAD
 #include <stdio.h>
 #include <stdlib.h>
 #include <string.h>
@@ -35,7 +34,7 @@
 		THIS SOFTWARE, EVEN IF ADVISED OF THE POSSIBILITY OF SUCH DAMAGE.
 -----------------------------------------------------------------------*/
 
-// Modified by Lasse Oorni for Urho3D
+// Modified by Lasse Oorni and Romain Tartière for Urho3D
 
 // Urho3D: use a namespace to not clash with Urho3D's inbuilt math types
 namespace StanHull
@@ -2588,7 +2587,8 @@
 			 float3 *&verts_out, int &verts_count_out,  int *&faces_out, int &faces_count_out ,float inflate)
 {
 	int i,j;
-	if(verts_count <4) return NULL;
+	// Urho3D: Return 0, not NULL, in function returning an int
+	if(verts_count <4) return 0;
 	maxplanes = Min(maxplanes,planes_count);
 	float3 bmin(verts[0]),bmax(verts[0]);
 	for(i=0;i<verts_count;i++) 
@@ -3210,3218 +3210,3 @@
 }
 
 }
-=======
-#include <stdio.h>
-#include <stdlib.h>
-#include <string.h>
-#include <assert.h>
-#include <math.h>
-#include <float.h>
-
-#include "hull.h"
-
-/*----------------------------------------------------------------------
-		Copyright (c) 2004 Open Dynamics Framework Group
-					www.physicstools.org
-		All rights reserved.
-
-		Redistribution and use in source and binary forms, with or without modification, are permitted provided
-		that the following conditions are met:
-
-		Redistributions of source code must retain the above copyright notice, this list of conditions
-		and the following disclaimer.
-
-		Redistributions in binary form must reproduce the above copyright notice,
-		this list of conditions and the following disclaimer in the documentation
-		and/or other materials provided with the distribution.
-
-		Neither the name of the Open Dynamics Framework Group nor the names of its contributors may
-		be used to endorse or promote products derived from this software without specific prior written permission.
-
-		THIS SOFTWARE IS PROVIDED BY THE COPYRIGHT HOLDERS AND CONTRIBUTORS 'AS IS' AND ANY EXPRESS OR IMPLIED WARRANTIES,
-		INCLUDING, BUT NOT LIMITED TO, THE IMPLIED WARRANTIES OF MERCHANTABILITY AND FITNESS FOR A PARTICULAR PURPOSE ARE
-		DISCLAIMED. IN NO EVENT SHALL THE INTEL OR CONTRIBUTORS BE LIABLE FOR ANY DIRECT, INDIRECT, INCIDENTAL, SPECIAL,
-		EXEMPLARY, OR CONSEQUENTIAL DAMAGES (INCLUDING, BUT NOT LIMITED TO, PROCUREMENT OF SUBSTITUTE GOODS OR SERVICES;
-		LOSS OF USE, DATA, OR PROFITS; OR BUSINESS INTERRUPTION) HOWEVER CAUSED AND ON ANY THEORY OF LIABILITY, WHETHER
-		IN CONTRACT, STRICT LIABILITY, OR TORT (INCLUDING NEGLIGENCE OR OTHERWISE) ARISING IN ANY WAY OUT OF THE USE OF
-		THIS SOFTWARE, EVEN IF ADVISED OF THE POSSIBILITY OF SUCH DAMAGE.
------------------------------------------------------------------------*/
-
-// Modified by Lasse Oorni and Romain Tartière for Urho3D
-
-// Urho3D: use a namespace to not clash with Urho3D's inbuilt math types
-namespace StanHull
-{
-
-#define PI 3.14159264f
-
-//*****************************************************
-//*****************************************************
-//********* Stan Melax's vector math template needed
-//********* to use his hull building code.
-//*****************************************************
-//*****************************************************
-
-#define DEG2RAD (PI / 180.0f)
-#define RAD2DEG (180.0f / PI)
-#define SQRT_OF_2 (1.4142135f)
-#define OFFSET(Class,Member)  (((char*) (&(((Class*)NULL)-> Member )))- ((char*)NULL))
-
-
-
-int    argmin(float a[],int n);
-float  sqr(float a);
-float  clampf(float a) ;
-float  Round(float a,float precision);
-float  Interpolate(const float &f0,const float &f1,float alpha) ;
-
-template <class T>
-void Swap(T &a,T &b)
-{
-	T tmp = a;
-	a=b;
-	b=tmp;
-}
-
-
-
-template <class T>
-T Max(const T &a,const T &b)
-{
-	return (a>b)?a:b;
-}
-
-template <class T>
-T Min(const T &a,const T &b) 
-{
-	return (a<b)?a:b;
-}
-
-//----------------------------------
-
-class int3  
-{
-public:
-	int x,y,z;
-	int3(){};
-	int3(int _x,int _y, int _z){x=_x;y=_y;z=_z;}
-	const int& operator[](int i) const {return (&x)[i];}
-	int& operator[](int i) {return (&x)[i];}
-};
-
-
-//-------- 2D --------
-
-class float2
-{
-public:
-	float x,y;
-	float2(){x=0;y=0;};
-	float2(float _x,float _y){x=_x;y=_y;}
-	float& operator[](int i) {assert(i>=0&&i<2);return ((float*)this)[i];}
-	const float& operator[](int i) const {assert(i>=0&&i<2);return ((float*)this)[i];}
-};
-inline float2 operator-( const float2& a, const float2& b ){return float2(a.x-b.x,a.y-b.y);}
-inline float2 operator+( const float2& a, const float2& b ){return float2(a.x+b.x,a.y+b.y);}
-
-//--------- 3D ---------
-
-class float3 // 3D
-{
-	public:
-	float x,y,z;
-	float3(){x=0;y=0;z=0;};
-	float3(float _x,float _y,float _z){x=_x;y=_y;z=_z;};
-	//operator float *() { return &x;};
-	float& operator[](int i) {assert(i>=0&&i<3);return ((float*)this)[i];}
-	const float& operator[](int i) const {assert(i>=0&&i<3);return ((float*)this)[i];}
-#	ifdef PLUGIN_3DSMAX
-	float3(const Point3 &p):x(p.x),y(p.y),z(p.z){}
-	operator Point3(){return *((Point3*)this);}
-#	endif
-};
-
-
-float3& operator+=( float3 &a, const float3& b );
-float3& operator-=( float3 &a ,const float3& b );
-float3& operator*=( float3 &v ,const float s );
-float3& operator/=( float3 &v, const float s );
-
-float  magnitude( const float3& v );
-float3 normalize( const float3& v );
-float3 safenormalize(const float3 &v);
-float3 vabs(const float3 &v);
-float3 operator+( const float3& a, const float3& b );
-float3 operator-( const float3& a, const float3& b );
-float3 operator-( const float3& v );
-float3 operator*( const float3& v, const float s );
-float3 operator*( const float s, const float3& v );
-float3 operator/( const float3& v, const float s );
-inline int operator==( const float3 &a, const float3 &b ) { return (a.x==b.x && a.y==b.y && a.z==b.z); }
-inline int operator!=( const float3 &a, const float3 &b ) { return (a.x!=b.x || a.y!=b.y || a.z!=b.z); }
-// due to ambiguity and inconsistent standards ther are no overloaded operators for mult such as va*vb.
-float  dot( const float3& a, const float3& b );
-float3 cmul( const float3 &a, const float3 &b);
-float3 cross( const float3& a, const float3& b );
-float3 Interpolate(const float3 &v0,const float3 &v1,float alpha);
-float3 Round(const float3& a,float precision);
-float3	VectorMax(const float3 &a, const float3 &b);
-float3	VectorMin(const float3 &a, const float3 &b);
-
-
-
-class float3x3
-{
-	public:
-	float3 x,y,z;  // the 3 rows of the Matrix
-	float3x3(){}
-	float3x3(float xx,float xy,float xz,float yx,float yy,float yz,float zx,float zy,float zz):x(xx,xy,xz),y(yx,yy,yz),z(zx,zy,zz){}
-	float3x3(float3 _x,float3 _y,float3 _z):x(_x),y(_y),z(_z){}
-	float3&       operator[](int i)       {assert(i>=0&&i<3);return (&x)[i];}
-	const float3& operator[](int i) const {assert(i>=0&&i<3);return (&x)[i];}
-	float&        operator()(int r, int c)       {assert(r>=0&&r<3&&c>=0&&c<3);return ((&x)[r])[c];}
-	const float&  operator()(int r, int c) const {assert(r>=0&&r<3&&c>=0&&c<3);return ((&x)[r])[c];}
-}; 
-float3x3 Transpose( const float3x3& m );
-float3   operator*( const float3& v  , const float3x3& m  );
-float3   operator*( const float3x3& m , const float3& v   );
-float3x3 operator*( const float3x3& m , const float& s   );
-float3x3 operator*( const float3x3& ma, const float3x3& mb );
-float3x3 operator/( const float3x3& a, const float& s ) ;
-float3x3 operator+( const float3x3& a, const float3x3& b );
-float3x3 operator-( const float3x3& a, const float3x3& b );
-float3x3 &operator+=( float3x3& a, const float3x3& b );
-float3x3 &operator-=( float3x3& a, const float3x3& b );
-float3x3 &operator*=( float3x3& a, const float& s );
-float    Determinant(const float3x3& m );
-float3x3 Inverse(const float3x3& a);  // its just 3x3 so we simply do that cofactor method
-
-
-//-------- 4D Math --------
-
-class float4
-{
-public:
-	float x,y,z,w;
-	float4(){x=0;y=0;z=0;w=0;};
-	float4(float _x,float _y,float _z,float _w){x=_x;y=_y;z=_z;w=_w;}
-	float4(const float3 &v,float _w){x=v.x;y=v.y;z=v.z;w=_w;}
-	//operator float *() { return &x;};
-	float& operator[](int i) {assert(i>=0&&i<4);return ((float*)this)[i];}
-	const float& operator[](int i) const {assert(i>=0&&i<4);return ((float*)this)[i];}
-	const float3& xyz() const { return *((float3*)this);}
-	float3&       xyz()       { return *((float3*)this);}
-};
-
-
-struct D3DXMATRIX;
-
-class float4x4
-{
-	public:
-	float4 x,y,z,w;  // the 4 rows
-	float4x4(){}
-	float4x4(const float4 &_x, const float4 &_y, const float4 &_z, const float4 &_w):x(_x),y(_y),z(_z),w(_w){}
-	float4x4(float m00, float m01, float m02, float m03,
-						float m10, float m11, float m12, float m13,
-				float m20, float m21, float m22, float m23, 
-				float m30, float m31, float m32, float m33 )
-			:x(m00,m01,m02,m03),y(m10,m11,m12,m13),z(m20,m21,m22,m23),w(m30,m31,m32,m33){}
-	float&       operator()(int r, int c)       {assert(r>=0&&r<4&&c>=0&&c<4);return ((&x)[r])[c];}
-	const float& operator()(int r, int c) const {assert(r>=0&&r<4&&c>=0&&c<4);return ((&x)[r])[c];}
-		operator       float* ()       {return &x.x;}
-		operator const float* () const {return &x.x;}
-	operator       struct D3DXMATRIX* ()       { return (struct D3DXMATRIX*) this;}
-	operator const struct D3DXMATRIX* () const { return (struct D3DXMATRIX*) this;}
-};
-
-
-int     operator==( const float4 &a, const float4 &b );
-float4 Homogenize(const float3 &v3,const float &w=1.0f); // Turns a 3D float3 4D vector4 by appending w
-float4 cmul( const float4 &a, const float4 &b);
-float4 operator*( const float4 &v, float s);
-float4 operator*( float s, const float4 &v);
-float4 operator+( const float4 &a, const float4 &b);
-float4 operator-( const float4 &a, const float4 &b);
-float4x4 operator*( const float4x4& a, const float4x4& b );
-float4 operator*( const float4& v, const float4x4& m );
-float4x4 Inverse(const float4x4 &m);
-float4x4 MatrixRigidInverse(const float4x4 &m);
-float4x4 MatrixTranspose(const float4x4 &m);
-float4x4 MatrixPerspectiveFov(float fovy, float Aspect, float zn, float zf );
-float4x4 MatrixTranslation(const float3 &t);
-float4x4 MatrixRotationZ(const float angle_radians);
-float4x4 MatrixLookAt(const float3& eye, const float3& at, const float3& up);
-int     operator==( const float4x4 &a, const float4x4 &b );
-
-
-//-------- Quaternion ------------
-
-class Quaternion :public float4
-{
- public:
-	Quaternion() { x = y = z = 0.0f; w = 1.0f; }
-	Quaternion( float3 v, float t ) { v = normalize(v); w = cosf(t/2.0f); v = v*sinf(t/2.0f); x = v.x; y = v.y; z = v.z; }
-	Quaternion(float _x, float _y, float _z, float _w){x=_x;y=_y;z=_z;w=_w;}
-	float angle() const { return acosf(w)*2.0f; }
-	float3 axis() const { float3 a(x,y,z); if(fabsf(angle())<0.0000001f) return float3(1,0,0); return a*(1/sinf(angle()/2.0f)); }
-	float3 xdir() const { return float3( 1-2*(y*y+z*z),  2*(x*y+w*z),  2*(x*z-w*y) ); }
-	float3 ydir() const { return float3(   2*(x*y-w*z),1-2*(x*x+z*z),  2*(y*z+w*x) ); }
-	float3 zdir() const { return float3(   2*(x*z+w*y),  2*(y*z-w*x),1-2*(x*x+y*y) ); }
-	float3x3 getmatrix() const { return float3x3( xdir(), ydir(), zdir() ); }
-	operator float3x3() { return getmatrix(); }
-	void Normalize();
-};
-
-Quaternion& operator*=(Quaternion& a, float s );
-Quaternion	operator*( const Quaternion& a, float s );
-Quaternion	operator*( const Quaternion& a, const Quaternion& b);
-Quaternion	operator+( const Quaternion& a, const Quaternion& b );
-Quaternion	normalize( Quaternion a );
-float		dot( const Quaternion &a, const Quaternion &b );
-float3		operator*( const Quaternion& q, const float3& v );
-float3		operator*( const float3& v, const Quaternion& q );
-Quaternion	slerp( Quaternion a, const Quaternion& b, float interp );
-Quaternion  Interpolate(const Quaternion &q0,const Quaternion &q1,float alpha); 
-Quaternion  RotationArc(float3 v0, float3 v1 );  // returns quat q where q*v0=v1
-Quaternion  Inverse(const Quaternion &q);
-float4x4     MatrixFromQuatVec(const Quaternion &q, const float3 &v);
-
-
-//------ Euler Angle -----
-
-Quaternion YawPitchRoll( float yaw, float pitch, float roll );
-float Yaw( const Quaternion& q );
-float Pitch( const Quaternion& q );
-float Roll( Quaternion q );
-float Yaw( const float3& v );
-float Pitch( const float3& v );
-
-
-//------- Plane ----------
-
-class Plane
-{
-	public:
-	float3	normal;
-	float	dist;   // distance below origin - the D from plane equasion Ax+By+Cz+D=0
-			Plane(const float3 &n,float d):normal(n),dist(d){}
-			Plane():normal(),dist(0){}
-	void	Transform(const float3 &position, const Quaternion &orientation);
-};
-
-inline Plane PlaneFlip(const Plane &plane){return Plane(-plane.normal,-plane.dist);}
-inline int operator==( const Plane &a, const Plane &b ) { return (a.normal==b.normal && a.dist==b.dist); }
-inline int coplanar( const Plane &a, const Plane &b ) { return (a==b || a==PlaneFlip(b)); }
-
-
-//--------- Utility Functions ------
-
-float3  PlaneLineIntersection(const Plane &plane, const float3 &p0, const float3 &p1);
-float3  PlaneProject(const Plane &plane, const float3 &point);
-float3  LineProject(const float3 &p0, const float3 &p1, const float3 &a);  // projects a onto infinite line p0p1
-float   LineProjectTime(const float3 &p0, const float3 &p1, const float3 &a);
-float3  ThreePlaneIntersection(const Plane &p0,const Plane &p1, const Plane &p2);
-int     PolyHit(const float3 *vert,const int n,const float3 &v0, const float3 &v1, float3 *impact=NULL, float3 *normal=NULL);
-int     BoxInside(const float3 &p,const float3 &bmin, const float3 &bmax) ;
-int     BoxIntersect(const float3 &v0, const float3 &v1, const float3 &bmin, const float3 &bmax, float3 *impact);
-float   DistanceBetweenLines(const float3 &ustart, const float3 &udir, const float3 &vstart, const float3 &vdir, float3 *upoint=NULL, float3 *vpoint=NULL);
-float3  TriNormal(const float3 &v0, const float3 &v1, const float3 &v2);
-float3  NormalOf(const float3 *vert, const int n);
-Quaternion VirtualTrackBall(const float3 &cop, const float3 &cor, const float3 &dir0, const float3 &dir1);
-
-
-float   sqr(float a) {return a*a;}
-float   clampf(float a) {return Min(1.0f,Max(0.0f,a));}
-
-
-float Round(float a,float precision)
-{
-	return floorf(0.5f+a/precision)*precision;
-}
-
-
-float Interpolate(const float &f0,const float &f1,float alpha)
-{
-	return f0*(1-alpha) + f1*alpha;
-}
-
-
-int     argmin(float a[],int n)
-{
-	int r=0;
-	for(int i=1;i<n;i++) 
-		{
-		if(a[i]<a[r]) 
-				{
-			r = i;
-		}
-	}
-	return r;
-}
-
-
-
-//------------ float3 (3D) --------------
-
-
-
-float3 operator+( const float3& a, const float3& b ) 
-{
-	return float3(a.x+b.x, a.y+b.y, a.z+b.z); 
-}
-
-
-float3 operator-( const float3& a, const float3& b )
-{
-	return float3( a.x-b.x, a.y-b.y, a.z-b.z );
-}
-
-
-float3 operator-( const float3& v )                     
-{
-	return float3( -v.x, -v.y, -v.z );
-}
-
-
-float3 operator*( const float3& v, float s )      
-{
-	return float3( v.x*s, v.y*s, v.z*s );
-}
-
-
-float3 operator*( float s, const float3& v )      
-{
-	return float3( v.x*s, v.y*s, v.z*s ); 
-}
-
-
-float3 operator/( const float3& v, float s )
-{ 
-	return v*(1.0f/s); 
-}
-
-float  dot( const float3& a, const float3& b )    
-{
-	return a.x*b.x + a.y*b.y + a.z*b.z; 
-}
-
-float3 cmul( const float3 &v1, const float3 &v2) 
-{ 
-	return float3(v1.x*v2.x, v1.y*v2.y, v1.z*v2.z); 
-}
-
-
-float3 cross( const float3& a, const float3& b )
-{
-		return float3( a.y*b.z - a.z*b.y,
-									 a.z*b.x - a.x*b.z,
-									 a.x*b.y - a.y*b.x );
-}
-
-
-
-
-float3& operator+=( float3& a , const float3& b )
-{
-		a.x += b.x;
-		a.y += b.y;
-		a.z += b.z;
-		return a;
-}
-
-
-float3& operator-=( float3& a , const float3& b )
-{
-		a.x -= b.x;
-		a.y -= b.y;
-		a.z -= b.z;
-		return a;
-}
-
-
-float3& operator*=(float3& v , float s )
-{
-		v.x *= s;
-		v.y *= s;
-		v.z *= s;
-		return v;
-}
-
-
-float3& operator/=(float3& v , float s )
-{
-		float sinv = 1.0f / s;
-		v.x *= sinv;
-		v.y *= sinv;
-		v.z *= sinv;
-		return v;
-}
-
-float3 vabs(const float3 &v)
-{
-	return float3(fabsf(v.x),fabsf(v.y),fabsf(v.z));
-}
-
-
-float magnitude( const float3& v )
-{
-		return sqrtf(sqr(v.x) + sqr( v.y)+ sqr(v.z));
-}
-
-
-
-float3 normalize( const float3 &v )
-{
-	// this routine, normalize, is ok, provided magnitude works!!
-		float d=magnitude(v);
-		if (d==0)
-		{
-		printf("Cant normalize ZERO vector\n");
-		assert(0);// yes this could go here
-		d=0.1f;
-	}
-	d = 1/d;
-	return float3(v.x*d,v.y*d,v.z*d);
-}
-
-float3 safenormalize(const float3 &v)
-{
-	if(magnitude(v)<=0.0f)
-	{
-		return float3(1,0,0);
-	}
-	return normalize(v);
-}
-
-float3 Round(const float3 &a,float precision)
-{
-	return float3(Round(a.x,precision),Round(a.y,precision),Round(a.z,precision));
-}
-
-
-float3 Interpolate(const float3 &v0,const float3 &v1,float alpha) 
-{
-	return v0*(1-alpha) + v1*alpha;
-}
-
-float3 VectorMin(const float3 &a,const float3 &b)
-{
-	return float3(Min(a.x,b.x),Min(a.y,b.y),Min(a.z,b.z));
-}
-float3 VectorMax(const float3 &a,const float3 &b)
-{
-	return float3(Max(a.x,b.x),Max(a.y,b.y),Max(a.z,b.z));
-}
-
-// the statement v1*v2 is ambiguous since there are 3 types
-// of vector multiplication
-//  - componantwise (for example combining colors)
-//  - dot product
-//  - cross product
-// Therefore we never declare/implement this function.
-// So we will never see:  float3 operator*(float3 a,float3 b) 
-
-
-
-
-//------------ float3x3 ---------------
-float Determinant(const float3x3 &m)
-{
-	return  m.x.x*m.y.y*m.z.z + m.y.x*m.z.y*m.x.z + m.z.x*m.x.y*m.y.z
-			 -m.x.x*m.z.y*m.y.z - m.y.x*m.x.y*m.z.z - m.z.x*m.y.y*m.x.z ;
-}
-
-float3x3 Inverse(const float3x3 &a)
-{
-	float3x3 b;
-	float d=Determinant(a);
-	assert(d!=0);
-	for(int i=0;i<3;i++) 
-		{
-		for(int j=0;j<3;j++) 
-				{
-			int i1=(i+1)%3;
-			int i2=(i+2)%3;
-			int j1=(j+1)%3;
-			int j2=(j+2)%3;
-			// reverse indexs i&j to take transpose
-			b[j][i] = (a[i1][j1]*a[i2][j2]-a[i1][j2]*a[i2][j1])/d;
-		}
-	}
-	// Matrix check=a*b; // Matrix 'check' should be the identity (or close to it)
-	return b;
-}
-
-
-float3x3 Transpose( const float3x3& m )
-{
-	return float3x3( float3(m.x.x,m.y.x,m.z.x),
-					float3(m.x.y,m.y.y,m.z.y),
-					float3(m.x.z,m.y.z,m.z.z));
-}
-
-
-float3 operator*(const float3& v , const float3x3 &m ) { 
-	return float3((m.x.x*v.x + m.y.x*v.y + m.z.x*v.z), 
-					(m.x.y*v.x + m.y.y*v.y + m.z.y*v.z), 
-					(m.x.z*v.x + m.y.z*v.y + m.z.z*v.z));
-}
-float3 operator*(const float3x3 &m,const float3& v  ) {
-	return float3(dot(m.x,v),dot(m.y,v),dot(m.z,v));
-}
-
-
-float3x3 operator*( const float3x3& a, const float3x3& b )
-{ 
-	return float3x3(a.x*b,a.y*b,a.z*b); 
-}
-
-float3x3 operator*( const float3x3& a, const float& s )  
-{ 
-	return float3x3(a.x*s, a.y*s ,a.z*s); 
-}
-float3x3 operator/( const float3x3& a, const float& s )  
-{ 
-	float t=1/s;
-	return float3x3(a.x*t, a.y*t ,a.z*t); 
-}
-float3x3 operator+( const float3x3& a, const float3x3& b )
-{
-	return float3x3(a.x+b.x, a.y+b.y, a.z+b.z);
-}
-float3x3 operator-( const float3x3& a, const float3x3& b )
-{
-	return float3x3(a.x-b.x, a.y-b.y, a.z-b.z);
-}
-float3x3 &operator+=( float3x3& a, const float3x3& b )
-{
-	a.x+=b.x;
-	a.y+=b.y;
-	a.z+=b.z;
-	return a;
-}
-float3x3 &operator-=( float3x3& a, const float3x3& b )
-{
-	a.x-=b.x;
-	a.y-=b.y;
-	a.z-=b.z;
-	return a;
-}
-float3x3 &operator*=( float3x3& a, const float& s )
-{
-	a.x*=s;
-	a.y*=s;
-	a.z*=s;
-	return a;
-}
-
-
-
-float3 ThreePlaneIntersection(const Plane &p0,const Plane &p1, const Plane &p2){
-	float3x3 mp =Transpose(float3x3(p0.normal,p1.normal,p2.normal));
-	float3x3 mi = Inverse(mp);
-	float3 b(p0.dist,p1.dist,p2.dist);
-	return -b * mi;
-}
-
-
-//--------------- 4D ----------------
-
-float4   operator*( const float4&   v, const float4x4& m )
-{
-	return v.x*m.x + v.y*m.y + v.z*m.z + v.w*m.w; // yes this actually works
-}
-
-int operator==( const float4 &a, const float4 &b ) 
-{
-	return (a.x==b.x && a.y==b.y && a.z==b.z && a.w==b.w); 
-}
-
-
-//  Dont implement m*v for now, since that might confuse us
-//  All our transforms are based on multiplying the "row" vector on the left
-//float4   operator*(const float4x4& m , const float4&   v )
-//{
-//	return float4(dot(v,m.x),dot(v,m.y),dot(v,m.z),dot(v,m.w));
-//}
-
-
-
-float4 cmul( const float4 &a, const float4 &b) 
-{
-	return float4(a.x*b.x,a.y*b.y,a.z*b.z,a.w*b.w);
-}
-
-
-float4 operator*( const float4 &v, float s) 
-{
-	return float4(v.x*s,v.y*s,v.z*s,v.w*s);
-}
-
-
-float4 operator*( float s, const float4 &v) 
-{
-	return float4(v.x*s,v.y*s,v.z*s,v.w*s);
-}
-
-
-float4 operator+( const float4 &a, const float4 &b) 
-{
-	return float4(a.x+b.x,a.y+b.y,a.z+b.z,a.w+b.w);
-}
-
-
-
-float4 operator-( const float4 &a, const float4 &b) 
-{
-	return float4(a.x-b.x,a.y-b.y,a.z-b.z,a.w-b.w);
-}
-
-
-float4 Homogenize(const float3 &v3,const float &w)
-{
-	return float4(v3.x,v3.y,v3.z,w);
-}
-
-
-
-float4x4 operator*( const float4x4& a, const float4x4& b )
-{
-	return float4x4(a.x*b,a.y*b,a.z*b,a.w*b);
-}
-
-float4x4 MatrixTranspose(const float4x4 &m)
-{
-	return float4x4(
-		m.x.x, m.y.x, m.z.x, m.w.x,
-		m.x.y, m.y.y, m.z.y, m.w.y,
-		m.x.z, m.y.z, m.z.z, m.w.z,
-		m.x.w, m.y.w, m.z.w, m.w.w );
-}
-
-float4x4 MatrixRigidInverse(const float4x4 &m)
-{
-	float4x4 trans_inverse = MatrixTranslation(-m.w.xyz());
-	float4x4 rot   = m;
-	rot.w = float4(0,0,0,1);
-	return trans_inverse * MatrixTranspose(rot);
-}
-
-
-float4x4 MatrixPerspectiveFov(float fovy, float aspect, float zn, float zf )
-{
-	float h = 1.0f/tanf(fovy/2.0f); // view space height
-	float w = h / aspect ;  // view space width
-	return float4x4(
-		w, 0, 0             ,   0,
-		0, h, 0             ,   0,
-		0, 0, zf/(zn-zf)    ,  -1,
-		0, 0, zn*zf/(zn-zf) ,   0 );
-}
-
-
-
-float4x4 MatrixLookAt(const float3& eye, const float3& at, const float3& up)
-{
-	float4x4 m;
-	m.w.w = 1.0f;
-	m.w.xyz() = eye;
-	m.z.xyz() = normalize(eye-at);
-	m.x.xyz() = normalize(cross(up,m.z.xyz()));
-	m.y.xyz() = cross(m.z.xyz(),m.x.xyz());
-	return MatrixRigidInverse(m);
-}
-
-
-float4x4 MatrixTranslation(const float3 &t)
-{
-	return float4x4(
-		1,  0,  0,  0,
-		0,  1,  0,  0,
-		0,  0,  1,  0,
-		t.x,t.y,t.z,1 );
-}
-
-
-float4x4 MatrixRotationZ(const float angle_radians)
-{
-	float s =  sinf(angle_radians);
-	float c =  cosf(angle_radians);
-	return float4x4(
-		c,  s,  0,  0,
-		-s, c,  0,  0,
-		0,  0,  1,  0,
-		0,  0,  0,  1 );
-}
-
-
-
-int operator==( const float4x4 &a, const float4x4 &b )
-{
-	return (a.x==b.x && a.y==b.y && a.z==b.z && a.w==b.w);
-}
-
-
-float4x4 Inverse(const float4x4 &m)
-{
-	float4x4 d;
-	float *dst = &d.x.x;
-	float tmp[12]; /* temp array for pairs */
-	float src[16]; /* array of transpose source matrix */
-	float det; /* determinant */
-	/* transpose matrix */
-	for ( int i = 0; i < 4; i++) {
-		src[i] = m(i,0) ;
-		src[i + 4] = m(i,1);
-		src[i + 8] = m(i,2);
-		src[i + 12] = m(i,3); 
-	}
-	/* calculate pairs for first 8 elements (cofactors) */
-	tmp[0]  = src[10] * src[15];
-	tmp[1]  = src[11] * src[14];
-	tmp[2]  = src[9] * src[15];
-	tmp[3]  = src[11] * src[13];
-	tmp[4]  = src[9] * src[14];
-	tmp[5]  = src[10] * src[13];
-	tmp[6]  = src[8] * src[15];
-	tmp[7]  = src[11] * src[12];
-	tmp[8]  = src[8] * src[14];
-	tmp[9]  = src[10] * src[12];
-	tmp[10] = src[8] * src[13];
-	tmp[11] = src[9] * src[12];
-	/* calculate first 8 elements (cofactors) */
-	dst[0]  = tmp[0]*src[5] + tmp[3]*src[6] + tmp[4]*src[7];
-	dst[0] -= tmp[1]*src[5] + tmp[2]*src[6] + tmp[5]*src[7];
-	dst[1]  = tmp[1]*src[4] + tmp[6]*src[6] + tmp[9]*src[7];
-	dst[1] -= tmp[0]*src[4] + tmp[7]*src[6] + tmp[8]*src[7];
-	dst[2]  = tmp[2]*src[4] + tmp[7]*src[5] + tmp[10]*src[7];
-	dst[2] -= tmp[3]*src[4] + tmp[6]*src[5] + tmp[11]*src[7];
-	dst[3]  = tmp[5]*src[4] + tmp[8]*src[5] + tmp[11]*src[6];
-	dst[3] -= tmp[4]*src[4] + tmp[9]*src[5] + tmp[10]*src[6];
-	dst[4]  = tmp[1]*src[1] + tmp[2]*src[2] + tmp[5]*src[3];
-	dst[4] -= tmp[0]*src[1] + tmp[3]*src[2] + tmp[4]*src[3];
-	dst[5]  = tmp[0]*src[0] + tmp[7]*src[2] + tmp[8]*src[3];
-	dst[5] -= tmp[1]*src[0] + tmp[6]*src[2] + tmp[9]*src[3];
-	dst[6]  = tmp[3]*src[0] + tmp[6]*src[1] + tmp[11]*src[3];
-	dst[6] -= tmp[2]*src[0] + tmp[7]*src[1] + tmp[10]*src[3];
-	dst[7]  = tmp[4]*src[0] + tmp[9]*src[1] + tmp[10]*src[2];
-	dst[7] -= tmp[5]*src[0] + tmp[8]*src[1] + tmp[11]*src[2];
-	/* calculate pairs for second 8 elements (cofactors) */
-	tmp[0]  = src[2]*src[7];
-	tmp[1]  = src[3]*src[6];
-	tmp[2]  = src[1]*src[7];
-	tmp[3]  = src[3]*src[5];
-	tmp[4]  = src[1]*src[6];
-	tmp[5]  = src[2]*src[5];
-	tmp[6]  = src[0]*src[7];
-	tmp[7]  = src[3]*src[4];
-	tmp[8]  = src[0]*src[6];
-	tmp[9]  = src[2]*src[4];
-	tmp[10] = src[0]*src[5];
-	tmp[11] = src[1]*src[4];
-	/* calculate second 8 elements (cofactors) */
-	dst[8]  = tmp[0]*src[13] + tmp[3]*src[14] + tmp[4]*src[15];
-	dst[8] -= tmp[1]*src[13] + tmp[2]*src[14] + tmp[5]*src[15];
-	dst[9]  = tmp[1]*src[12] + tmp[6]*src[14] + tmp[9]*src[15];
-	dst[9] -= tmp[0]*src[12] + tmp[7]*src[14] + tmp[8]*src[15];
-	dst[10] = tmp[2]*src[12] + tmp[7]*src[13] + tmp[10]*src[15];
-	dst[10]-= tmp[3]*src[12] + tmp[6]*src[13] + tmp[11]*src[15];
-	dst[11] = tmp[5]*src[12] + tmp[8]*src[13] + tmp[11]*src[14];
-	dst[11]-= tmp[4]*src[12] + tmp[9]*src[13] + tmp[10]*src[14];
-	dst[12] = tmp[2]*src[10] + tmp[5]*src[11] + tmp[1]*src[9];
-	dst[12]-= tmp[4]*src[11] + tmp[0]*src[9] + tmp[3]*src[10];
-	dst[13] = tmp[8]*src[11] + tmp[0]*src[8] + tmp[7]*src[10];
-	dst[13]-= tmp[6]*src[10] + tmp[9]*src[11] + tmp[1]*src[8];
-	dst[14] = tmp[6]*src[9] + tmp[11]*src[11] + tmp[3]*src[8];
-	dst[14]-= tmp[10]*src[11] + tmp[2]*src[8] + tmp[7]*src[9];
-	dst[15] = tmp[10]*src[10] + tmp[4]*src[8] + tmp[9]*src[9];
-	dst[15]-= tmp[8]*src[9] + tmp[11]*src[10] + tmp[5]*src[8];
-	/* calculate determinant */
-	det=src[0]*dst[0]+src[1]*dst[1]+src[2]*dst[2]+src[3]*dst[3];
-	/* calculate matrix inverse */
-	det = 1/det;
-	for ( int j = 0; j < 16; j++)
-	dst[j] *= det;
-	return d;
-}
-
-
-//--------- Quaternion --------------
-
-Quaternion operator*( const Quaternion& a, const Quaternion& b )
-{
-	Quaternion c;
-	c.w = a.w*b.w - a.x*b.x - a.y*b.y - a.z*b.z;
-	c.x = a.w*b.x + a.x*b.w + a.y*b.z - a.z*b.y; 
-	c.y = a.w*b.y - a.x*b.z + a.y*b.w + a.z*b.x; 
-	c.z = a.w*b.z + a.x*b.y - a.y*b.x + a.z*b.w; 
-	return c;
-}
-
-
-Quaternion operator*( const Quaternion& a, float b )
-{
-	return Quaternion(a.x*b, a.y*b, a.z*b ,a.w*b);
-}
-
-Quaternion  Inverse(const Quaternion &q)
-{
-	return Quaternion(-q.x,-q.y,-q.z,q.w);
-}
-
-Quaternion& operator*=( Quaternion& q, const float s )
-{
-		q.x *= s;
-		q.y *= s;
-		q.z *= s;
-		q.w *= s;
-		return q;
-}
-void Quaternion::Normalize()
-{
-	float m = sqrtf(sqr(w)+sqr(x)+sqr(y)+sqr(z));
-	if(m<0.000000001f) {
-		w=1.0f;
-		x=y=z=0.0f;
-		return;
-	}
-	(*this) *= (1.0f/m);
-}
-
-float3 operator*( const Quaternion& q, const float3& v )
-{
-	// The following is equivalent to:
-	//return (q.getmatrix() * v);
-	float qx2 = q.x*q.x;
-	float qy2 = q.y*q.y;
-	float qz2 = q.z*q.z;
-
-	float qxqy = q.x*q.y;
-	float qxqz = q.x*q.z;
-	float qxqw = q.x*q.w;
-	float qyqz = q.y*q.z;
-	float qyqw = q.y*q.w;
-	float qzqw = q.z*q.w;
-	return float3(
-		(1-2*(qy2+qz2))*v.x + (2*(qxqy-qzqw))*v.y + (2*(qxqz+qyqw))*v.z ,
-		(2*(qxqy+qzqw))*v.x + (1-2*(qx2+qz2))*v.y + (2*(qyqz-qxqw))*v.z ,
-		(2*(qxqz-qyqw))*v.x + (2*(qyqz+qxqw))*v.y + (1-2*(qx2+qy2))*v.z  );
-}
-
-float3 operator*( const float3& v, const Quaternion& q )
-{
-	assert(0);  // must multiply with the quat on the left
-	return float3(0.0f,0.0f,0.0f);
-}
-
-Quaternion operator+( const Quaternion& a, const Quaternion& b )
-{
-	return Quaternion(a.x+b.x, a.y+b.y, a.z+b.z, a.w+b.w);
-}
-
-float dot( const Quaternion &a,const Quaternion &b )
-{
-	return  (a.w*b.w + a.x*b.x + a.y*b.y + a.z*b.z);
-}
-
-Quaternion normalize( Quaternion a )
-{
-	float m = sqrtf(sqr(a.w)+sqr(a.x)+sqr(a.y)+sqr(a.z));
-	if(m<0.000000001) 
-		{    
-		a.w=1;
-		a.x=a.y=a.z=0;
-		return a;
-	}
-	return a * (1/m);
-}
-
-Quaternion slerp( Quaternion a, const Quaternion& b, float interp )
-{
-	if(dot(a,b) <0.0) 
-		{
-		a.w=-a.w;
-		a.x=-a.x;
-		a.y=-a.y;
-		a.z=-a.z;
-	}
-	float d = dot(a,b);
-	if(d>=1.0) {
-		return a;
-	}
-	float theta = acosf(d);
-	if(theta==0.0f) { return(a);}
-	return a*(sinf(theta-interp*theta)/sinf(theta)) + b*(sinf(interp*theta)/sinf(theta));
-}
-
-
-Quaternion Interpolate(const Quaternion &q0,const Quaternion &q1,float alpha) {
-	return slerp(q0,q1,alpha);
-}
-
-
-Quaternion YawPitchRoll( float yaw, float pitch, float roll ) 
-{
-	roll  *= DEG2RAD;
-	yaw   *= DEG2RAD;
-	pitch *= DEG2RAD;
-	return Quaternion(float3(0.0f,0.0f,1.0f),yaw)*Quaternion(float3(1.0f,0.0f,0.0f),pitch)*Quaternion(float3(0.0f,1.0f,0.0f),roll);
-}
-
-float Yaw( const Quaternion& q )
-{
-	static float3 v;
-	v=q.ydir();
-	return (v.y==0.0&&v.x==0.0) ? 0.0f: atan2f(-v.x,v.y)*RAD2DEG;
-}
-
-float Pitch( const Quaternion& q )
-{
-	static float3 v;
-	v=q.ydir();
-	return atan2f(v.z,sqrtf(sqr(v.x)+sqr(v.y)))*RAD2DEG;
-}
-
-float Roll( Quaternion q )
-{
-	q = Quaternion(float3(0.0f,0.0f,1.0f),-Yaw(q)*DEG2RAD)  *q;
-	q = Quaternion(float3(1.0f,0.0f,0.0f),-Pitch(q)*DEG2RAD)  *q;
-	return atan2f(-q.xdir().z,q.xdir().x)*RAD2DEG;
-}
-
-float Yaw( const float3& v )
-{
-	return (v.y==0.0&&v.x==0.0) ? 0.0f: atan2f(-v.x,v.y)*RAD2DEG;
-}
-
-float Pitch( const float3& v )
-{
-	return atan2f(v.z,sqrtf(sqr(v.x)+sqr(v.y)))*RAD2DEG;
-}
-
-
-//------------- Plane --------------
-
-
-void Plane::Transform(const float3 &position, const Quaternion &orientation) {
-	//   Transforms the plane to the space defined by the 
-	//   given position/orientation.
-	static float3 newnormal;
-	static float3 origin;
-
-	newnormal = Inverse(orientation)*normal;
-	origin = Inverse(orientation)*(-normal*dist - position);
-
-	normal = newnormal;
-	dist = -dot(newnormal, origin);
-}
-
-
-
-
-//--------- utility functions -------------
-
-//        RotationArc()
-// Given two vectors v0 and v1 this function
-// returns quaternion q where q*v0==v1.
-// Routine taken from game programming gems.
-Quaternion RotationArc(float3 v0,float3 v1){
-	static Quaternion q;
-	v0 = normalize(v0);  // Comment these two lines out if you know its not needed.
-	v1 = normalize(v1);  // If vector is already unit length then why do it again?
-	float3  c = cross(v0,v1);
-	float   d = dot(v0,v1);
-	if(d<=-1.0f) { return Quaternion(1,0,0,0);} // 180 about x axis
-	float   s = sqrtf((1+d)*2);
-	q.x = c.x / s;
-	q.y = c.y / s;
-	q.z = c.z / s;
-	q.w = s /2.0f;
-	return q;
-}
-
-
-float4x4 MatrixFromQuatVec(const Quaternion &q, const float3 &v) 
-{
-	// builds a 4x4 transformation matrix based on orientation q and translation v 
-	float qx2 = q.x*q.x;
-	float qy2 = q.y*q.y;
-	float qz2 = q.z*q.z;
-
-	float qxqy = q.x*q.y;
-	float qxqz = q.x*q.z;
-	float qxqw = q.x*q.w;
-	float qyqz = q.y*q.z;
-	float qyqw = q.y*q.w;
-	float qzqw = q.z*q.w;
-
-	return float4x4(
-		1-2*(qy2+qz2),  
-		2*(qxqy+qzqw),
-		2*(qxqz-qyqw),  
-		0            ,  
-		2*(qxqy-qzqw),  
-		1-2*(qx2+qz2),
-		2*(qyqz+qxqw),  
-		0            ,  
-		2*(qxqz+qyqw),  
-		2*(qyqz-qxqw),  
-		1-2*(qx2+qy2),  
-		0    , 
-		 v.x ,
-		 v.y ,
-		 v.z ,
-		 1.0f );
-}
-
-
-float3 PlaneLineIntersection(const Plane &plane, const float3 &p0, const float3 &p1)
-{
-	// returns the point where the line p0-p1 intersects the plane n&d
-				static float3 dif;
-		dif = p1-p0;
-				float dn= dot(plane.normal,dif);
-				float t = -(plane.dist+dot(plane.normal,p0) )/dn;
-				return p0 + (dif*t);
-}
-
-float3 PlaneProject(const Plane &plane, const float3 &point)
-{
-	return point - plane.normal * (dot(point,plane.normal)+plane.dist);
-}
-
-float3 LineProject(const float3 &p0, const float3 &p1, const float3 &a)
-{
-	float3 w;
-	w = p1-p0;
-	float t= dot(w,(a-p0)) / (sqr(w.x)+sqr(w.y)+sqr(w.z));
-	return p0+ w*t;
-}
-
-
-float LineProjectTime(const float3 &p0, const float3 &p1, const float3 &a)
-{
-	float3 w;
-	w = p1-p0;
-	float t= dot(w,(a-p0)) / (sqr(w.x)+sqr(w.y)+sqr(w.z));
-	return t;
-}
-
-
-
-float3 TriNormal(const float3 &v0, const float3 &v1, const float3 &v2)
-{
-	// return the normal of the triangle
-	// inscribed by v0, v1, and v2
-	float3 cp=cross(v1-v0,v2-v1);
-	float m=magnitude(cp);
-	if(m==0) return float3(1,0,0);
-	return cp*(1.0f/m);
-}
-
-
-
-int BoxInside(const float3 &p, const float3 &bmin, const float3 &bmax) 
-{
-	return (p.x >= bmin.x && p.x <=bmax.x && 
-			p.y >= bmin.y && p.y <=bmax.y && 
-			p.z >= bmin.z && p.z <=bmax.z );
-}
-
-
-int BoxIntersect(const float3 &v0, const float3 &v1, const float3 &bmin, const float3 &bmax,float3 *impact)
-{
-	if(BoxInside(v0,bmin,bmax))
-		{
-				*impact=v0;
-				return 1;
-		}
-	if(v0.x<=bmin.x && v1.x>=bmin.x) 
-		{
-		float a = (bmin.x-v0.x)/(v1.x-v0.x);
-		//v.x = bmin.x;
-		float vy =  (1-a) *v0.y + a*v1.y;
-		float vz =  (1-a) *v0.z + a*v1.z;
-		if(vy>=bmin.y && vy<=bmax.y && vz>=bmin.z && vz<=bmax.z) 
-				{
-			impact->x = bmin.x;
-			impact->y = vy;
-			impact->z = vz;
-			return 1;
-		}
-	}
-	else if(v0.x >= bmax.x  &&  v1.x <= bmax.x) 
-		{
-		float a = (bmax.x-v0.x)/(v1.x-v0.x);
-		//v.x = bmax.x;
-		float vy =  (1-a) *v0.y + a*v1.y;
-		float vz =  (1-a) *v0.z + a*v1.z;
-		if(vy>=bmin.y && vy<=bmax.y && vz>=bmin.z && vz<=bmax.z) 
-				{
-			impact->x = bmax.x;
-			impact->y = vy;
-			impact->z = vz;
-			return 1;
-		}
-	}
-	if(v0.y<=bmin.y && v1.y>=bmin.y) 
-		{
-		float a = (bmin.y-v0.y)/(v1.y-v0.y);
-		float vx =  (1-a) *v0.x + a*v1.x;
-		//v.y = bmin.y;
-		float vz =  (1-a) *v0.z + a*v1.z;
-		if(vx>=bmin.x && vx<=bmax.x && vz>=bmin.z && vz<=bmax.z) 
-				{
-			impact->x = vx;
-			impact->y = bmin.y;
-			impact->z = vz;
-			return 1;
-		}
-	}
-	else if(v0.y >= bmax.y  &&  v1.y <= bmax.y) 
-		{
-		float a = (bmax.y-v0.y)/(v1.y-v0.y);
-		float vx =  (1-a) *v0.x + a*v1.x;
-		// vy = bmax.y;
-		float vz =  (1-a) *v0.z + a*v1.z;
-		if(vx>=bmin.x && vx<=bmax.x && vz>=bmin.z && vz<=bmax.z)
-				{
-			impact->x = vx;
-			impact->y = bmax.y;
-			impact->z = vz;
-			return 1;
-		}
-	}
-	if(v0.z<=bmin.z && v1.z>=bmin.z) 
-		{
-		float a = (bmin.z-v0.z)/(v1.z-v0.z);
-		float vx =  (1-a) *v0.x + a*v1.x;
-		float vy =  (1-a) *v0.y + a*v1.y;
-		// v.z = bmin.z;
-		if(vy>=bmin.y && vy<=bmax.y && vx>=bmin.x && vx<=bmax.x) 
-				{
-			impact->x = vx;
-			impact->y = vy;
-			impact->z = bmin.z;
-			return 1;
-		}
-	}
-	else if(v0.z >= bmax.z  &&  v1.z <= bmax.z) 
-		{
-		float a = (bmax.z-v0.z)/(v1.z-v0.z);
-		float vx =  (1-a) *v0.x + a*v1.x;
-		float vy =  (1-a) *v0.y + a*v1.y;
-		// v.z = bmax.z;
-		if(vy>=bmin.y && vy<=bmax.y && vx>=bmin.x && vx<=bmax.x) 
-				{
-			impact->x = vx;
-			impact->y = vy;
-			impact->z = bmax.z;
-			return 1;
-		}
-	}
-	return 0;
-}
-
-
-float DistanceBetweenLines(const float3 &ustart, const float3 &udir, const float3 &vstart, const float3 &vdir, float3 *upoint, float3 *vpoint)
-{
-	static float3 cp;
-	cp = normalize(cross(udir,vdir));
-
-	float distu = -dot(cp,ustart);
-	float distv = -dot(cp,vstart);
-	float dist = (float)fabs(distu-distv);
-	if(upoint) 
-		{
-		Plane plane;
-		plane.normal = normalize(cross(vdir,cp));
-		plane.dist = -dot(plane.normal,vstart);
-		*upoint = PlaneLineIntersection(plane,ustart,ustart+udir);
-	}
-	if(vpoint) 
-		{
-		Plane plane;
-		plane.normal = normalize(cross(udir,cp));
-		plane.dist = -dot(plane.normal,ustart);
-		*vpoint = PlaneLineIntersection(plane,vstart,vstart+vdir);
-	}
-	return dist;
-}
-
-
-Quaternion VirtualTrackBall(const float3 &cop, const float3 &cor, const float3 &dir1, const float3 &dir2) 
-{
-	// routine taken from game programming gems.
-	// Implement track ball functionality to spin stuf on the screen
-	//  cop   center of projection
-	//  cor   center of rotation
-	//  dir1  old mouse direction 
-	//  dir2  new mouse direction
-	// pretend there is a sphere around cor.  Then find the points
-	// where dir1 and dir2 intersect that sphere.  Find the
-	// rotation that takes the first point to the second.
-	float m;
-	// compute plane 
-	float3 nrml = cor - cop;
-	float fudgefactor = 1.0f/(magnitude(nrml) * 0.25f); // since trackball proportional to distance from cop
-	nrml = normalize(nrml);
-	float dist = -dot(nrml,cor);
-	float3 u= PlaneLineIntersection(Plane(nrml,dist),cop,cop+dir1);
-	u=u-cor;
-	u=u*fudgefactor;
-	m= magnitude(u);
-	if(m>1)
-		{
-				u/=m;
-		}
-	else 
-		{
-		u=u - (nrml * sqrtf(1-m*m));
-	}
-	float3 v= PlaneLineIntersection(Plane(nrml,dist),cop,cop+dir2);
-	v=v-cor;
-	v=v*fudgefactor;
-	m= magnitude(v);
-	if(m>1) 
-		{
-				v/=m;
-		}
-	else 
-		{
-		v=v - (nrml * sqrtf(1-m*m));
-	}
-	return RotationArc(u,v);
-}
-
-
-int countpolyhit=0;
-int PolyHit(const float3 *vert, const int n, const float3 &v0, const float3 &v1, float3 *impact, float3 *normal)
-{
-	countpolyhit++;
-	int i;
-	float3 nrml(0,0,0);
-	for(i=0;i<n;i++) 
-		{
-		int i1=(i+1)%n;
-		int i2=(i+2)%n;
-		nrml = nrml + cross(vert[i1]-vert[i],vert[i2]-vert[i1]);
-	}
-
-	float m = magnitude(nrml);
-	if(m==0.0)
-		{
-				return 0;
-		}
-	nrml = nrml * (1.0f/m);
-	float dist = -dot(nrml,vert[0]);
-	float d0,d1;
-	if((d0=dot(v0,nrml)+dist) <0  ||  (d1=dot(v1,nrml)+dist) >0) 
-		{        
-				return 0;
-		}
-
-	static float3 the_point; 
-	// By using the cached plane distances d0 and d1
-	// we can optimize the following:
-	//     the_point = planelineintersection(nrml,dist,v0,v1);
-	float a = d0/(d0-d1);
-	the_point = v0*(1-a) + v1*a;
-
-
-	int inside=1;
-	for(int j=0;inside && j<n;j++) 
-		{
-			// let inside = 0 if outside
-			float3 pp1,pp2,side;
-			pp1 = vert[j] ;
-			pp2 = vert[(j+1)%n];
-			side = cross((pp2-pp1),(the_point-pp1));
-			inside = (dot(nrml,side) >= 0.0);
-	}
-	if(inside) 
-		{
-		if(normal){*normal=nrml;}
-		if(impact){*impact=the_point;}
-	}
-	return inside;
-}
-
-//**************************************************************************
-//**************************************************************************
-//*** Stan Melax's array template, needed to compile his hull generation code
-//**************************************************************************
-//**************************************************************************
-
-template <class Type> class ArrayRet;
-template <class Type> class Array {
-	public:
-				Array(int s=0);
-				Array(Array<Type> &array);
-				Array(ArrayRet<Type> &array);
-				~Array();
-	void		allocate(int s);
-	void		SetSize(int s);
-	void		Pack();
-	Type&		Add(Type);
-	void		AddUnique(Type);
-	int 		Contains(Type);
-	void		Insert(Type,int);
-	int			IndexOf(Type);
-	void		Remove(Type);
-	void		DelIndex(int i);
-	Type *		element;
-	int			count;
-	int			array_size;
-	const Type	&operator[](int i) const { assert(i>=0 && i<count);  return element[i]; }
-	Type		&operator[](int i)  { assert(i>=0 && i<count);  return element[i]; }
-	Type		&Pop() { assert(count); count--;  return element[count]; }
-	Array<Type> &operator=(Array<Type> &array);
-	Array<Type> &operator=(ArrayRet<Type> &array);
-	// operator ArrayRet<Type> &() { return *(ArrayRet<Type> *)this;} // this worked but i suspect could be dangerous
-};
-
-template <class Type> class ArrayRet:public Array<Type>
-{
-};
-
-template <class Type> Array<Type>::Array(int s)
-{
-	count=0;
-	array_size = 0;
-	element = NULL;
-	if(s) 
-	{
-		allocate(s);
-	}
-}
-
-
-template <class Type> Array<Type>::Array(Array<Type> &array)
-{
-	count=0;
-	array_size = 0;
-	element = NULL;
-	for(int i=0;i<array.count;i++)
-	{
-		Add(array[i]);
-	}
-}
-
-
-template <class Type> Array<Type>::Array(ArrayRet<Type> &array)
-{
-	*this = array;
-}
-template <class Type> Array<Type> &Array<Type>::operator=(ArrayRet<Type> &array)
-{
-	count=array.count;
-	array_size = array.array_size;
-	element = array.element;
-	array.element=NULL;
-	array.count=0;
-	array.array_size=0;
-	return *this;
-}
-
-
-template <class Type> Array<Type> &Array<Type>::operator=(Array<Type> &array)
-{
-	count=0;
-	for(int i=0;i<array.count;i++)
-	{
-		Add(array[i]);
-	}
-	return *this;
-}
-
-template <class Type> Array<Type>::~Array()
-{
-	if (element != NULL)
-	{
-	  free(element);
-	}
-	count=0;array_size=0;element=NULL;
-}
-
-template <class Type> void Array<Type>::allocate(int s)
-{
-	assert(s>0);
-	assert(s>=count);
-	Type *old = element;
-	array_size =s;
-	element = (Type *) malloc( sizeof(Type)*array_size);
-	assert(element);
-	for(int i=0;i<count;i++)
-	{
-		element[i]=old[i];
-	}
-	if(old)
-	{
-		free(old);
-	}
-}
-
-template <class Type> void Array<Type>::SetSize(int s)
-{
-	if(s==0)
-	{
-		if(element)
-		{
-			free(element);
-			element = NULL;
-		}
- 	  array_size = s;
-	}
-	else
-	{
-		allocate(s);
-	}
-	count=s;
-}
-
-template <class Type> void Array<Type>::Pack()
-{
-	allocate(count);
-}
-
-template <class Type> Type& Array<Type>::Add(Type t)
-{
-	assert(count<=array_size);
-	if(count==array_size)
-	{
-		allocate((array_size)?array_size *2:16);
-	}
-	element[count++] = t;
-	return element[count-1];
-}
-
-template <class Type> int Array<Type>::Contains(Type t)
-{
-	int i;
-	int found=0;
-	for(i=0;i<count;i++)
-	{
-		if(element[i] == t) found++;
-	}
-	return found;
-}
-
-template <class Type> void Array<Type>::AddUnique(Type t)
-{
-	if(!Contains(t)) Add(t);
-}
-
-
-template <class Type> void Array<Type>::DelIndex(int i)
-{
-	assert(i<count);
-	count--;
-	while(i<count)
-	{
-		element[i] = element[i+1];
-		i++;
-	}
-}
-
-template <class Type> void Array<Type>::Remove(Type t)
-{
-	int i;
-	for(i=0;i<count;i++)
-	{
-		if(element[i] == t)
-		{
-			break;
-		}
-	}
-	assert(i<count); // assert object t is in the array.
-	DelIndex(i);
-	for(i=0;i<count;i++)
-	{
-		assert(element[i] != t);
-	}
-}
-
-template <class Type> void Array<Type>::Insert(Type t,int k)
-{
-	int i=count;
-	Add(t); // to allocate space
-	while(i>k)
-	{
-		element[i]=element[i-1];
-		i--;
-	}
-	assert(i==k);
-	element[k]=t;
-}
-
-
-template <class Type> int Array<Type>::IndexOf(Type t)
-{
-	int i;
-	for(i=0;i<count;i++)
-	{
-		if(element[i] == t)
-		{
-			return i;
-		}
-	}
-	assert(0);
-	return -1;
-}
-
-
-
-//*********************************************************************
-//*********************************************************************
-//********  Hull header
-//*********************************************************************
-//*********************************************************************
-
-class PHullResult
-{
-public:
-
-	PHullResult(void)
-	{
-		mVcount = 0;
-		mIndexCount = 0;
-		mFaceCount = 0;
-		mVertices = 0;
-		mIndices  = 0;
-	}
-
-	unsigned int mVcount;
-	unsigned int mIndexCount;
-	unsigned int mFaceCount;
-	float       *mVertices;
-	unsigned int *mIndices;
-};
-
-
-#define REAL3 float3
-#define REAL  float
-
-#define COPLANAR   (0)
-#define UNDER      (1)
-#define OVER       (2)
-#define SPLIT      (OVER|UNDER)
-#define PAPERWIDTH (0.001f)
-
-float planetestepsilon = PAPERWIDTH;
-
-
-class ConvexH 
-{
-  public:
-	class HalfEdge
-	{
-	  public:
-		short ea;         // the other half of the edge (index into edges list)
-		unsigned char v;  // the vertex at the start of this edge (index into vertices list)
-		unsigned char p;  // the facet on which this edge lies (index into facets list)
-		HalfEdge(){}
-		HalfEdge(short _ea,unsigned char _v, unsigned char _p):ea(_ea),v(_v),p(_p){}
-	};
-	Array<REAL3> vertices;
-	Array<HalfEdge> edges;
-	Array<Plane>  facets;
-	ConvexH(int vertices_size,int edges_size,int facets_size);
-};
-
-typedef ConvexH::HalfEdge HalfEdge;
-
-ConvexH::ConvexH(int vertices_size,int edges_size,int facets_size)
-	:vertices(vertices_size)
-	,edges(edges_size)
-	,facets(facets_size)
-{
-	vertices.count=vertices_size;
-	edges.count   = edges_size;
-	facets.count  = facets_size;
-}
-
-ConvexH *ConvexHDup(ConvexH *src) {
-	ConvexH *dst = new ConvexH(src->vertices.count,src->edges.count,src->facets.count);
-	memcpy(dst->vertices.element,src->vertices.element,sizeof(float3)*src->vertices.count);
-	memcpy(dst->edges.element,src->edges.element,sizeof(HalfEdge)*src->edges.count);
-	memcpy(dst->facets.element,src->facets.element,sizeof(Plane)*src->facets.count);
-	return dst;
-}
-
-
-int PlaneTest(const Plane &p, const REAL3 &v) {
-	REAL a  = dot(v,p.normal)+p.dist;
-	int   flag = (a>planetestepsilon)?OVER:((a<-planetestepsilon)?UNDER:COPLANAR);
-	return flag;
-}
-
-int SplitTest(ConvexH &convex,const Plane &plane) {
-	int flag=0;
-	for(int i=0;i<convex.vertices.count;i++) {
-		flag |= PlaneTest(plane,convex.vertices[i]);
-	}
-	return flag;
-}
-
-class VertFlag
-{
-public:
-	unsigned char planetest;
-	unsigned char junk;
-	unsigned char undermap;
-	unsigned char overmap;
-};
-class EdgeFlag 
-{
-public:
-	unsigned char planetest;
-	unsigned char fixes;
-	short undermap;
-	short overmap;
-};
-class PlaneFlag
-{
-public:
-	unsigned char undermap;
-	unsigned char overmap;
-};
-class Coplanar{
-public:
-	unsigned short ea;
-	unsigned char v0;
-	unsigned char v1;
-};
-
-int AssertIntact(ConvexH &convex) {
-	int i;
-	int estart=0;
-	for(i=0;i<convex.edges.count;i++) {
-		if(convex.edges[estart].p!= convex.edges[i].p) {
-			estart=i;
-		}
-		int inext = i+1;
-		if(inext>= convex.edges.count || convex.edges[inext].p != convex.edges[i].p) {
-			inext = estart;
-		}
-		assert(convex.edges[inext].p == convex.edges[i].p);
-		HalfEdge &edge = convex.edges[i];
-		int nb = convex.edges[i].ea;
-		assert(nb!=255);
-		if(nb==255 || nb==-1) return 0;
-		assert(nb!=-1);
-		assert(i== convex.edges[nb].ea);
-	}
-	for(i=0;i<convex.edges.count;i++) {
-		assert(COPLANAR==PlaneTest(convex.facets[convex.edges[i].p],convex.vertices[convex.edges[i].v]));
-		if(COPLANAR!=PlaneTest(convex.facets[convex.edges[i].p],convex.vertices[convex.edges[i].v])) return 0;
-		if(convex.edges[estart].p!= convex.edges[i].p) {
-			estart=i;
-		}
-		int i1 = i+1;
-		if(i1>= convex.edges.count || convex.edges[i1].p != convex.edges[i].p) {
-			i1 = estart;
-		}
-		int i2 = i1+1;
-		if(i2>= convex.edges.count || convex.edges[i2].p != convex.edges[i].p) {
-			i2 = estart;
-		}
-		if(i==i2) continue; // i sliced tangent to an edge and created 2 meaningless edges
-		REAL3 localnormal = TriNormal(convex.vertices[convex.edges[i ].v],
-			                           convex.vertices[convex.edges[i1].v],
-			                           convex.vertices[convex.edges[i2].v]);
-		assert(dot(localnormal,convex.facets[convex.edges[i].p].normal)>0);
-		if(dot(localnormal,convex.facets[convex.edges[i].p].normal)<=0)return 0;
-	}
-	return 1;
-}
-
-// back to back quads
-ConvexH *test_btbq() {
-	ConvexH *convex = new ConvexH(4,8,2);
-	convex->vertices[0] = REAL3(0,0,0);
-	convex->vertices[1] = REAL3(1,0,0);
-	convex->vertices[2] = REAL3(1,1,0);
-	convex->vertices[3] = REAL3(0,1,0);
-	convex->facets[0] = Plane(REAL3(0,0,1),0);
-	convex->facets[1] = Plane(REAL3(0,0,-1),0);
-	convex->edges[0]  = HalfEdge(7,0,0);
-	convex->edges[1]  = HalfEdge(6,1,0);
-	convex->edges[2]  = HalfEdge(5,2,0);
-	convex->edges[3]  = HalfEdge(4,3,0);
-
-	convex->edges[4]  = HalfEdge(3,0,1);
-	convex->edges[5]  = HalfEdge(2,3,1);
-	convex->edges[6]  = HalfEdge(1,2,1);
-	convex->edges[7]  = HalfEdge(0,1,1);
-	AssertIntact(*convex);
-	return convex;
-}
-ConvexH *test_cube() {
-	ConvexH *convex = new ConvexH(8,24,6);
-	convex->vertices[0] = REAL3(0,0,0);
-	convex->vertices[1] = REAL3(0,0,1);
-	convex->vertices[2] = REAL3(0,1,0);
-	convex->vertices[3] = REAL3(0,1,1);
-	convex->vertices[4] = REAL3(1,0,0);
-	convex->vertices[5] = REAL3(1,0,1);
-	convex->vertices[6] = REAL3(1,1,0);
-	convex->vertices[7] = REAL3(1,1,1);
-
-	convex->facets[0] = Plane(REAL3(-1,0,0),0);
-	convex->facets[1] = Plane(REAL3(1,0,0),-1);
-	convex->facets[2] = Plane(REAL3(0,-1,0),0);
-	convex->facets[3] = Plane(REAL3(0,1,0),-1);
-	convex->facets[4] = Plane(REAL3(0,0,-1),0);
-	convex->facets[5] = Plane(REAL3(0,0,1),-1);
-
-	convex->edges[0 ] = HalfEdge(11,0,0);
-	convex->edges[1 ] = HalfEdge(23,1,0);
-	convex->edges[2 ] = HalfEdge(15,3,0);
-	convex->edges[3 ] = HalfEdge(16,2,0);
-
-	convex->edges[4 ] = HalfEdge(13,6,1);
-	convex->edges[5 ] = HalfEdge(21,7,1);
-	convex->edges[6 ] = HalfEdge( 9,5,1);
-	convex->edges[7 ] = HalfEdge(18,4,1);
-
-	convex->edges[8 ] = HalfEdge(19,0,2);
-	convex->edges[9 ] = HalfEdge( 6,4,2);
-	convex->edges[10] = HalfEdge(20,5,2);
-	convex->edges[11] = HalfEdge( 0,1,2);
-
-	convex->edges[12] = HalfEdge(22,3,3);
-	convex->edges[13] = HalfEdge( 4,7,3);
-	convex->edges[14] = HalfEdge(17,6,3);
-	convex->edges[15] = HalfEdge( 2,2,3);
-
-	convex->edges[16] = HalfEdge( 3,0,4);
-	convex->edges[17] = HalfEdge(14,2,4);
-	convex->edges[18] = HalfEdge( 7,6,4);
-	convex->edges[19] = HalfEdge( 8,4,4);
-	
-	convex->edges[20] = HalfEdge(10,1,5);
-	convex->edges[21] = HalfEdge( 5,5,5);
-	convex->edges[22] = HalfEdge(12,7,5);
-	convex->edges[23] = HalfEdge( 1,3,5);
-
-	
-	return convex;
-}
-ConvexH *ConvexHMakeCube(const REAL3 &bmin, const REAL3 &bmax) {
-	ConvexH *convex = test_cube();
-	convex->vertices[0] = REAL3(bmin.x,bmin.y,bmin.z);
-	convex->vertices[1] = REAL3(bmin.x,bmin.y,bmax.z);
-	convex->vertices[2] = REAL3(bmin.x,bmax.y,bmin.z);
-	convex->vertices[3] = REAL3(bmin.x,bmax.y,bmax.z);
-	convex->vertices[4] = REAL3(bmax.x,bmin.y,bmin.z);
-	convex->vertices[5] = REAL3(bmax.x,bmin.y,bmax.z);
-	convex->vertices[6] = REAL3(bmax.x,bmax.y,bmin.z);
-	convex->vertices[7] = REAL3(bmax.x,bmax.y,bmax.z);
-
-	convex->facets[0] = Plane(REAL3(-1,0,0), bmin.x);
-	convex->facets[1] = Plane(REAL3(1,0,0), -bmax.x);
-	convex->facets[2] = Plane(REAL3(0,-1,0), bmin.y);
-	convex->facets[3] = Plane(REAL3(0,1,0), -bmax.y);
-	convex->facets[4] = Plane(REAL3(0,0,-1), bmin.z);
-	convex->facets[5] = Plane(REAL3(0,0,1), -bmax.z);
-	return convex;
-}
-ConvexH *ConvexHCrop(ConvexH &convex,const Plane &slice)
-{
-	int i;
-	int vertcountunder=0;
-	int vertcountover =0;
-	int edgecountunder=0;
-	int edgecountover =0;
-	int planecountunder=0;
-	int planecountover =0;
-	static Array<int> vertscoplanar;  // existing vertex members of convex that are coplanar
-	vertscoplanar.count=0;
-	static Array<int> edgesplit;  // existing edges that members of convex that cross the splitplane
-	edgesplit.count=0;
-
-	assert(convex.edges.count<480);
-
-	EdgeFlag  edgeflag[512];
-	VertFlag  vertflag[256];
-	PlaneFlag planeflag[128];
-	HalfEdge  tmpunderedges[512];
-	Plane	  tmpunderplanes[128];
-	Coplanar coplanaredges[512];
-	int coplanaredges_num=0;
-
-	Array<REAL3> createdverts;
-	// do the side-of-plane tests
-	for(i=0;i<convex.vertices.count;i++) {
-		vertflag[i].planetest = PlaneTest(slice,convex.vertices[i]);
-		if(vertflag[i].planetest == COPLANAR) {
-			// ? vertscoplanar.Add(i);
-			vertflag[i].undermap = vertcountunder++;
-			vertflag[i].overmap  = vertcountover++;
-		}
-		else if(vertflag[i].planetest == UNDER)	{
-			vertflag[i].undermap = vertcountunder++;
-		}
-		else {
-			assert(vertflag[i].planetest == OVER);
-			vertflag[i].overmap  = vertcountover++;
-			vertflag[i].undermap = -1; // for debugging purposes
-		}
-	}
-	int vertcountunderold = vertcountunder; // for debugging only
-
-	int under_edge_count =0;
-	int underplanescount=0;
-	int e0=0;
-
-	for(int currentplane=0; currentplane<convex.facets.count; currentplane++) {
-		int estart =e0;
-		int enextface;
-		int planeside = 0;
-		int e1 = e0+1;
-		int eus=-1;
-		int ecop=-1;
-		int vout=-1;
-		int vin =-1;
-		int coplanaredge = -1;
-		do{
-
-			if(e1 >= convex.edges.count || convex.edges[e1].p!=currentplane) {
-				enextface = e1;
-				e1=estart;
-			}
-			HalfEdge &edge0 = convex.edges[e0];
-			HalfEdge &edge1 = convex.edges[e1];
-			HalfEdge &edgea = convex.edges[edge0.ea];
-
-
-			planeside |= vertflag[edge0.v].planetest;
-			//if((vertflag[edge0.v].planetest & vertflag[edge1.v].planetest)  == COPLANAR) {
-			//	assert(ecop==-1);
-			//	ecop=e;
-			//}
-
-
-			if(vertflag[edge0.v].planetest == OVER && vertflag[edge1.v].planetest == OVER){
-				// both endpoints over plane
-				edgeflag[e0].undermap  = -1;
-			}
-			else if((vertflag[edge0.v].planetest | vertflag[edge1.v].planetest)  == UNDER) {
-				// at least one endpoint under, the other coplanar or under
-				
-				edgeflag[e0].undermap = under_edge_count;
-				tmpunderedges[under_edge_count].v = vertflag[edge0.v].undermap;
-				tmpunderedges[under_edge_count].p = underplanescount;
-				if(edge0.ea < e0) {
-					// connect the neighbors
-					assert(edgeflag[edge0.ea].undermap !=-1);
-					tmpunderedges[under_edge_count].ea = edgeflag[edge0.ea].undermap;
-					tmpunderedges[edgeflag[edge0.ea].undermap].ea = under_edge_count;
-				}
-				under_edge_count++;
-			}
-			else if((vertflag[edge0.v].planetest | vertflag[edge1.v].planetest)  == COPLANAR) {
-				// both endpoints coplanar 
-				// must check a 3rd point to see if UNDER
-				int e2 = e1+1;
-				if(e2>=convex.edges.count || convex.edges[e2].p!=currentplane) {
-					e2 = estart;
-				}
-				assert(convex.edges[e2].p==currentplane);
-				HalfEdge &edge2 = convex.edges[e2];
-				if(vertflag[edge2.v].planetest==UNDER) {
-					
-					edgeflag[e0].undermap = under_edge_count;
-					tmpunderedges[under_edge_count].v = vertflag[edge0.v].undermap;
-					tmpunderedges[under_edge_count].p = underplanescount;
-					tmpunderedges[under_edge_count].ea = -1;
-					// make sure this edge is added to the "coplanar" list
-					coplanaredge = under_edge_count;
-					vout = vertflag[edge0.v].undermap;
-					vin  = vertflag[edge1.v].undermap;
-					under_edge_count++;
-				}
-				else {
-					edgeflag[e0].undermap = -1;
-				}
-			}
-			else if(vertflag[edge0.v].planetest == UNDER && vertflag[edge1.v].planetest == OVER) {
-				// first is under 2nd is over 
-				
-				edgeflag[e0].undermap = under_edge_count;
-				tmpunderedges[under_edge_count].v = vertflag[edge0.v].undermap;
-				tmpunderedges[under_edge_count].p = underplanescount;
-				if(edge0.ea < e0) {
-					assert(edgeflag[edge0.ea].undermap !=-1);
-					// connect the neighbors
-					tmpunderedges[under_edge_count].ea = edgeflag[edge0.ea].undermap;
-					tmpunderedges[edgeflag[edge0.ea].undermap].ea = under_edge_count;
-					vout = tmpunderedges[edgeflag[edge0.ea].undermap].v;
-				}
-				else {
-					Plane &p0 = convex.facets[edge0.p];
-					Plane &pa = convex.facets[edgea.p];
-					createdverts.Add(ThreePlaneIntersection(p0,pa,slice));
-					//createdverts.Add(PlaneProject(slice,PlaneLineIntersection(slice,convex.vertices[edge0.v],convex.vertices[edgea.v])));
-					//createdverts.Add(PlaneLineIntersection(slice,convex.vertices[edge0.v],convex.vertices[edgea.v]));
-					vout = vertcountunder++;
-				}
-				under_edge_count++;
-				/// hmmm something to think about: i might be able to output this edge regarless of 
-				// wheter or not we know v-in yet.  ok i;ll try this now:
-				tmpunderedges[under_edge_count].v = vout;
-				tmpunderedges[under_edge_count].p = underplanescount;
-				tmpunderedges[under_edge_count].ea = -1;
-				coplanaredge = under_edge_count;
-				under_edge_count++;
-
-				if(vin!=-1) {
-					// we previously processed an edge  where we came under
-					// now we know about vout as well
-
-					// ADD THIS EDGE TO THE LIST OF EDGES THAT NEED NEIGHBOR ON PARTITION PLANE!!
-				}
-
-			}
-			else if(vertflag[edge0.v].planetest == COPLANAR && vertflag[edge1.v].planetest == OVER) {
-				// first is coplanar 2nd is over 
-				
-				edgeflag[e0].undermap = -1;
-				vout = vertflag[edge0.v].undermap;
-				// I hate this but i have to make sure part of this face is UNDER before ouputting this vert
-				int k=estart;
-				assert(edge0.p == currentplane);
-				while(!(planeside&UNDER) && k<convex.edges.count && convex.edges[k].p==edge0.p) {
-					planeside |= vertflag[convex.edges[k].v].planetest;
-					k++;
-				}
-				if(planeside&UNDER){
-					tmpunderedges[under_edge_count].v = vout;
-					tmpunderedges[under_edge_count].p = underplanescount;
-					tmpunderedges[under_edge_count].ea = -1;
-					coplanaredge = under_edge_count; // hmmm should make a note of the edge # for later on
-					under_edge_count++;
-					
-				}
-			}
-			else if(vertflag[edge0.v].planetest == OVER && vertflag[edge1.v].planetest == UNDER) {
-				// first is over next is under 
-				// new vertex!!!
-				assert(vin==-1);
-				if(e0<edge0.ea) {
-					Plane &p0 = convex.facets[edge0.p];
-					Plane &pa = convex.facets[edgea.p];
-					createdverts.Add(ThreePlaneIntersection(p0,pa,slice));
-					//createdverts.Add(PlaneLineIntersection(slice,convex.vertices[edge0.v],convex.vertices[edgea.v]));
-					//createdverts.Add(PlaneProject(slice,PlaneLineIntersection(slice,convex.vertices[edge0.v],convex.vertices[edgea.v])));
-					vin = vertcountunder++;
-				}
-				else {
-					// find the new vertex that was created by edge[edge0.ea]
-					int nea = edgeflag[edge0.ea].undermap;
-					assert(tmpunderedges[nea].p==tmpunderedges[nea+1].p);
-					vin = tmpunderedges[nea+1].v;
-					assert(vin < vertcountunder);
-					assert(vin >= vertcountunderold);   // for debugging only
-				}
-				if(vout!=-1) {
-					// we previously processed an edge  where we went over
-					// now we know vin too
-					// ADD THIS EDGE TO THE LIST OF EDGES THAT NEED NEIGHBOR ON PARTITION PLANE!!
-				}
-				// output edge
-				tmpunderedges[under_edge_count].v = vin;
-				tmpunderedges[under_edge_count].p = underplanescount;
-				edgeflag[e0].undermap = under_edge_count;
-				if(e0>edge0.ea) {
-					assert(edgeflag[edge0.ea].undermap !=-1);
-					// connect the neighbors
-					tmpunderedges[under_edge_count].ea = edgeflag[edge0.ea].undermap;
-					tmpunderedges[edgeflag[edge0.ea].undermap].ea = under_edge_count;
-				}
-				assert(edgeflag[e0].undermap == under_edge_count);
-				under_edge_count++;
-			}
-			else if(vertflag[edge0.v].planetest == OVER && vertflag[edge1.v].planetest == COPLANAR) {
-				// first is over next is coplanar 
-				
-				edgeflag[e0].undermap = -1;
-				vin = vertflag[edge1.v].undermap;
-				assert(vin!=-1);
-				if(vout!=-1) {
-					// we previously processed an edge  where we came under
-					// now we know both endpoints
-					// ADD THIS EDGE TO THE LIST OF EDGES THAT NEED NEIGHBOR ON PARTITION PLANE!!
-				}
-
-			}
-			else {
-				assert(0);
-			}
-			
-
-			e0=e1;
-			e1++; // do the modulo at the beginning of the loop
-
-		} while(e0!=estart) ;
-		e0 = enextface;
-		if(planeside&UNDER) {
-			planeflag[currentplane].undermap = underplanescount;
-			tmpunderplanes[underplanescount] = convex.facets[currentplane];
-			underplanescount++;
-		}
-		else {
-			planeflag[currentplane].undermap = 0;
-		}
-		if(vout>=0 && (planeside&UNDER)) {
-			assert(vin>=0);
-			assert(coplanaredge>=0);
-			assert(coplanaredge!=511);
-			coplanaredges[coplanaredges_num].ea = coplanaredge;
-			coplanaredges[coplanaredges_num].v0 = vin;
-			coplanaredges[coplanaredges_num].v1 = vout;
-			coplanaredges_num++;
-		}
-	}
-
-	// add the new plane to the mix:
-	if(coplanaredges_num>0) {
-		tmpunderplanes[underplanescount++]=slice;
-	}
-	for(i=0;i<coplanaredges_num-1;i++) {
-		if(coplanaredges[i].v1 != coplanaredges[i+1].v0) {
-			int j = 0;
-			for(j=i+2;j<coplanaredges_num;j++) {
-				if(coplanaredges[i].v1 == coplanaredges[j].v0) {
-					Coplanar tmp = coplanaredges[i+1];
-					coplanaredges[i+1] = coplanaredges[j];
-					coplanaredges[j] = tmp;
-					break;
-				}
-			}
-			if(j>=coplanaredges_num)
-			{
-				assert(j<coplanaredges_num);
-				return NULL;
-			}
-		}
-	}
-	ConvexH *punder = new ConvexH(vertcountunder,under_edge_count+coplanaredges_num,underplanescount);
-	ConvexH &under = *punder;
-	int k=0;
-	for(i=0;i<convex.vertices.count;i++) {
-		if(vertflag[i].planetest != OVER){
-			under.vertices[k++] = convex.vertices[i];
-		}
-	}
-	i=0;
-	while(k<vertcountunder) {
-		under.vertices[k++] = createdverts[i++];
-	}
-	assert(i==createdverts.count);
-
-	for(i=0;i<coplanaredges_num;i++) {
-		under.edges[under_edge_count+i].p  = underplanescount-1;
-		under.edges[under_edge_count+i].ea = coplanaredges[i].ea;
-		tmpunderedges[coplanaredges[i].ea].ea = under_edge_count+i;
-		under.edges[under_edge_count+i].v  = coplanaredges[i].v0;
-	}
-	
-	memcpy(under.edges.element,tmpunderedges,sizeof(HalfEdge)*under_edge_count);
-	memcpy(under.facets.element,tmpunderplanes,sizeof(Plane)*underplanescount);
-	return punder;
-}
-
-
-
-static int candidateplane(Plane *planes,int planes_count,ConvexH *convex,float epsilon)
-{
-	int p ;
-	REAL md;
-	int i;
-	for(i=0;i<planes_count;i++)
-	{
-		REAL d=0;
-		for(int j=0;j<convex->vertices.count;j++)
-		{
-			d = Max(d,dot(convex->vertices[j],planes[i].normal)+planes[i].dist);
-		}
-		if(i==0 || d>md)
-		{
-			p=i;
-			md=d;
-		}
-	}
-	return (md>epsilon)?p:-1;
-}
-
-template<class T>
-inline int maxdir(const T *p,int count,const T &dir)
-{
-	assert(count);
-	int m=0;
-	for(int i=1;i<count;i++)
-	{
-		if(dot(p[i],dir)>dot(p[m],dir)) m=i;
-	}
-	return m;
-}
-
-
-template<class T>
-int maxdirfiltered(const T *p,int count,const T &dir,Array<int> &allow)
-{
-	assert(count);
-	int m=-1;
-	for(int i=0;i<count;i++) if(allow[i])
-	{
-		if(m==-1 || dot(p[i],dir)>dot(p[m],dir)) m=i;
-	}
-	assert(m!=-1);
-	return m;
-} 
-
-float3 orth(const float3 &v)
-{
-	float3 a=cross(v,float3(0,0,1));
-	float3 b=cross(v,float3(0,1,0));
-	return normalize((magnitude(a)>magnitude(b))?a:b);
-}
-
-
-template<class T>
-int maxdirsterid(const T *p,int count,const T &dir,Array<int> &allow)
-{
-	int m=-1;
-	while(m==-1)
-	{
-		m = maxdirfiltered(p,count,dir,allow);
-		if(allow[m]==3) return m;
-		T u = orth(dir);
-		T v = cross(u,dir);
-		int ma=-1;
-		for(float x = 0.0f ; x<= 360.0f ; x+= 45.0f)
-		{
-			float s = sinf(DEG2RAD*(x));
-			float c = cosf(DEG2RAD*(x));
-			int mb = maxdirfiltered(p,count,dir+(u*s+v*c)*0.025f,allow);
-			if(ma==m && mb==m)
-			{
-				allow[m]=3;
-				return m;
-			}
-			if(ma!=-1 && ma!=mb)  // Yuck - this is really ugly
-			{
-				int mc = ma;
-				for(float xx = x-40.0f ; xx <= x ; xx+= 5.0f)
-				{
-					float s = sinf(DEG2RAD*(xx));
-					float c = cosf(DEG2RAD*(xx));
-					int md = maxdirfiltered(p,count,dir+(u*s+v*c)*0.025f,allow);
-					if(mc==m && md==m)
-					{
-						allow[m]=3;
-						return m;
-					}
-					mc=md;
-				}
-			}
-			ma=mb;
-		}
-		allow[m]=0;
-		m=-1;
-	}
-	assert(0);
-	return m;
-} 
-
-
-
-
-int operator ==(const int3 &a,const int3 &b) 
-{
-	for(int i=0;i<3;i++) 
-	{
-		if(a[i]!=b[i]) return 0;
-	}
-	return 1;
-}
-
-int3 roll3(int3 a) 
-{
-	int tmp=a[0];
-	a[0]=a[1];
-	a[1]=a[2];
-	a[2]=tmp;
-	return a;
-}
-int isa(const int3 &a,const int3 &b) 
-{
-	return ( a==b || roll3(a)==b || a==roll3(b) );
-}
-int b2b(const int3 &a,const int3 &b) 
-{
-	return isa(a,int3(b[2],b[1],b[0]));
-}
-int above(float3* vertices,const int3& t, const float3 &p, float epsilon) 
-{
-	float3 n=TriNormal(vertices[t[0]],vertices[t[1]],vertices[t[2]]);
-	return (dot(n,p-vertices[t[0]]) > epsilon); // EPSILON???
-}
-int hasedge(const int3 &t, int a,int b)
-{
-	for(int i=0;i<3;i++)
-	{
-		int i1= (i+1)%3;
-		if(t[i]==a && t[i1]==b) return 1;
-	}
-	return 0;
-}
-int hasvert(const int3 &t, int v)
-{
-	return (t[0]==v || t[1]==v || t[2]==v) ;
-}
-int shareedge(const int3 &a,const int3 &b)
-{
-	int i;
-	for(i=0;i<3;i++)
-	{
-		int i1= (i+1)%3;
-		if(hasedge(a,b[i1],b[i])) return 1;
-	}
-	return 0;
-}
-
-class Tri;
-
-Array<Tri*> tris;
-
-class Tri : public int3
-{
-public:
-	int3 n;
-	int id;
-	int vmax;
-	float rise;
-	Tri(int a,int b,int c):int3(a,b,c),n(-1,-1,-1)
-	{
-		id = tris.count;
-		tris.Add(this);
-		vmax=-1;
-		rise = 0.0f;
-	}
-	~Tri()
-	{
-		assert(tris[id]==this);
-		tris[id]=NULL;
-	}
-	int &neib(int a,int b);
-};
-
-
-int &Tri::neib(int a,int b)
-{
-	static int er=-1;
-	int i;
-	for(i=0;i<3;i++) 
-	{
-		int i1=(i+1)%3;
-		int i2=(i+2)%3;
-		if((*this)[i]==a && (*this)[i1]==b) return n[i2];
-		if((*this)[i]==b && (*this)[i1]==a) return n[i2];
-	}
-	assert(0);
-	return er;
-}
-void b2bfix(Tri* s,Tri*t)
-{
-	int i;
-	for(i=0;i<3;i++) 
-	{
-		int i1=(i+1)%3;
-		int i2=(i+2)%3;
-		int a = (*s)[i1];
-		int b = (*s)[i2];
-		assert(tris[s->neib(a,b)]->neib(b,a) == s->id);
-		assert(tris[t->neib(a,b)]->neib(b,a) == t->id);
-		tris[s->neib(a,b)]->neib(b,a) = t->neib(b,a);
-		tris[t->neib(b,a)]->neib(a,b) = s->neib(a,b);
-	}
-}
-
-void removeb2b(Tri* s,Tri*t)
-{
-	b2bfix(s,t);
-	delete s;
-	delete t;
-}
-
-void checkit(Tri *t)
-{
-	int i;
-	assert(tris[t->id]==t);
-	for(i=0;i<3;i++)
-	{
-		int i1=(i+1)%3;
-		int i2=(i+2)%3;
-		int a = (*t)[i1];
-		int b = (*t)[i2];
-		assert(a!=b);
-		assert( tris[t->n[i]]->neib(b,a) == t->id);
-	}
-}
-void extrude(Tri *t0,int v)
-{
-	int3 t= *t0;
-	int n = tris.count;
-	Tri* ta = new Tri(v,t[1],t[2]);
-	ta->n = int3(t0->n[0],n+1,n+2);
-	tris[t0->n[0]]->neib(t[1],t[2]) = n+0;
-	Tri* tb = new Tri(v,t[2],t[0]);
-	tb->n = int3(t0->n[1],n+2,n+0);
-	tris[t0->n[1]]->neib(t[2],t[0]) = n+1;
-	Tri* tc = new Tri(v,t[0],t[1]);
-	tc->n = int3(t0->n[2],n+0,n+1);
-	tris[t0->n[2]]->neib(t[0],t[1]) = n+2;
-	checkit(ta);
-	checkit(tb);
-	checkit(tc);
-	if(hasvert(*tris[ta->n[0]],v)) removeb2b(ta,tris[ta->n[0]]);
-	if(hasvert(*tris[tb->n[0]],v)) removeb2b(tb,tris[tb->n[0]]);
-	if(hasvert(*tris[tc->n[0]],v)) removeb2b(tc,tris[tc->n[0]]);
-	delete t0;
-
-}
-
-Tri *extrudable(float epsilon)
-{
-	int i;
-	Tri *t=NULL;
-	for(i=0;i<tris.count;i++)
-	{
-		if(!t || (tris[i] && t->rise<tris[i]->rise))
-		{
-			t = tris[i];
-		}
-	}
-	return (t->rise >epsilon)?t:NULL ;
-}
-
-class int4
-{
-public:
-	int x,y,z,w;
-	int4(){};
-	int4(int _x,int _y, int _z,int _w){x=_x;y=_y;z=_z;w=_w;}
-	const int& operator[](int i) const {return (&x)[i];}
-	int& operator[](int i) {return (&x)[i];}
-};
-
-
-
-int4 FindSimplex(float3 *verts,int verts_count,Array<int> &allow)
-{
-	float3 basis[3];
-	basis[0] = float3( 0.01f, 0.02f, 1.0f );      
-	int p0 = maxdirsterid(verts,verts_count, basis[0],allow);   
-	int	p1 = maxdirsterid(verts,verts_count,-basis[0],allow);
-	basis[0] = verts[p0]-verts[p1];
-	if(p0==p1 || basis[0]==float3(0,0,0)) 
-		return int4(-1,-1,-1,-1);
-	basis[1] = cross(float3(     1, 0.02f, 0),basis[0]);
-	basis[2] = cross(float3(-0.02f,     1, 0),basis[0]);
-	basis[1] = normalize( (magnitude(basis[1])>magnitude(basis[2])) ? basis[1]:basis[2]);
-	int p2 = maxdirsterid(verts,verts_count,basis[1],allow);
-	if(p2 == p0 || p2 == p1)
-	{
-		p2 = maxdirsterid(verts,verts_count,-basis[1],allow);
-	}
-	if(p2 == p0 || p2 == p1) 
-		return int4(-1,-1,-1,-1);
-	basis[1] = verts[p2] - verts[p0];
-	basis[2] = normalize(cross(basis[1],basis[0]));
-	int p3 = maxdirsterid(verts,verts_count,basis[2],allow);
-	if(p3==p0||p3==p1||p3==p2) p3 = maxdirsterid(verts,verts_count,-basis[2],allow);
-	if(p3==p0||p3==p1||p3==p2) 
-		return int4(-1,-1,-1,-1);
-	assert(!(p0==p1||p0==p2||p0==p3||p1==p2||p1==p3||p2==p3));
-	if(dot(verts[p3]-verts[p0],cross(verts[p1]-verts[p0],verts[p2]-verts[p0])) <0) {Swap(p2,p3);}
-	return int4(p0,p1,p2,p3);
-}
-
-int calchullgen(float3 *verts,int verts_count, int vlimit)
-{
-	if(verts_count <4) return 0;
-	if(vlimit==0) vlimit=1000000000;
-	int j;
-	float3 bmin(*verts),bmax(*verts);
-	Array<int> isextreme(verts_count);
-	Array<int> allow(verts_count);
-	for(j=0;j<verts_count;j++) 
-	{
-		allow.Add(1);
-		isextreme.Add(0);
-		bmin = VectorMin(bmin,verts[j]);
-		bmax = VectorMax(bmax,verts[j]);
-	}
-	float epsilon = magnitude(bmax-bmin) * 0.001f;
-
-
-	int4 p = FindSimplex(verts,verts_count,allow);
-	if(p.x==-1) return 0; // simplex failed
-
-
-
-	float3 center = (verts[p[0]]+verts[p[1]]+verts[p[2]]+verts[p[3]]) /4.0f;  // a valid interior point
-	Tri *t0 = new Tri(p[2],p[3],p[1]); t0->n=int3(2,3,1);
-	Tri *t1 = new Tri(p[3],p[2],p[0]); t1->n=int3(3,2,0);
-	Tri *t2 = new Tri(p[0],p[1],p[3]); t2->n=int3(0,1,3);
-	Tri *t3 = new Tri(p[1],p[0],p[2]); t3->n=int3(1,0,2);
-	isextreme[p[0]]=isextreme[p[1]]=isextreme[p[2]]=isextreme[p[3]]=1;
-	checkit(t0);checkit(t1);checkit(t2);checkit(t3);
-
-	for(j=0;j<tris.count;j++)
-	{
-		Tri *t=tris[j];
-		assert(t);
-		assert(t->vmax<0);
-		float3 n=TriNormal(verts[(*t)[0]],verts[(*t)[1]],verts[(*t)[2]]);
-		t->vmax = maxdirsterid(verts,verts_count,n,allow);
-		t->rise = dot(n,verts[t->vmax]-verts[(*t)[0]]);
-	}
-	Tri *te;
-	vlimit-=4;
-	while(vlimit >0 && (te=extrudable(epsilon)))
-	{
-		int3 ti=*te;
-		int v=te->vmax;
-		assert(!isextreme[v]);  // wtf we've already done this vertex
-		isextreme[v]=1;
-		//if(v==p0 || v==p1 || v==p2 || v==p3) continue; // done these already
-		j=tris.count;
-		int newstart=j;
-		while(j--) {
-			if(!tris[j]) continue;
-			int3 t=*tris[j];
-			if(above(verts,t,verts[v],0.01f*epsilon)) 
-			{
-				extrude(tris[j],v);
-			}
-		}
-		// now check for those degenerate cases where we have a flipped triangle or a really skinny triangle
-		j=tris.count;
-		while(j--)
-		{
-			if(!tris[j]) continue;
-			if(!hasvert(*tris[j],v)) break;
-			int3 nt=*tris[j];
-			if(above(verts,nt,center,0.01f*epsilon)  || magnitude(cross(verts[nt[1]]-verts[nt[0]],verts[nt[2]]-verts[nt[1]]))< epsilon*epsilon*0.1f )
-			{
-				Tri *nb = tris[tris[j]->n[0]];
-				assert(nb);assert(!hasvert(*nb,v));assert(nb->id<j);
-				extrude(nb,v);
-				j=tris.count; 
-			}
-		} 
-		j=tris.count;
-		while(j--)
-		{
-			Tri *t=tris[j];
-			if(!t) continue;
-			if(t->vmax>=0) break;
-			float3 n=TriNormal(verts[(*t)[0]],verts[(*t)[1]],verts[(*t)[2]]);
-			t->vmax = maxdirsterid(verts,verts_count,n,allow);
-			if(isextreme[t->vmax]) 
-			{
-				t->vmax=-1; // already done that vertex - algorithm needs to be able to terminate.
-			}
-			else
-			{
-				t->rise = dot(n,verts[t->vmax]-verts[(*t)[0]]);
-			}
-		}
-		vlimit --;
-	}
-	return 1;
-}
-
-int calchull(float3 *verts,int verts_count, int *&tris_out, int &tris_count,int vlimit) 
-{
-	int rc=calchullgen(verts,verts_count,  vlimit) ;
-	if(!rc) return 0;
-	Array<int> ts;
-	for(int i=0;i<tris.count;i++)if(tris[i])
-	{
-		for(int j=0;j<3;j++)ts.Add((*tris[i])[j]);
-		delete tris[i];
-	}
-	tris_count = ts.count/3;
-	tris_out   = ts.element;
-	ts.element=NULL; ts.count=ts.array_size=0;
-	tris.count=0;
-	return 1;
-}
-
-int calchullpbev(float3 *verts,int verts_count,int vlimit, Array<Plane> &planes,float bevangle) 
-{
-	int i,j;
-	planes.count=0;
-	int rc = calchullgen(verts,verts_count,vlimit);
-	if(!rc) return 0;
-	for(i=0;i<tris.count;i++)if(tris[i])
-	{
-		Plane p;
-		Tri *t = tris[i];
-		p.normal = TriNormal(verts[(*t)[0]],verts[(*t)[1]],verts[(*t)[2]]);
-		p.dist   = -dot(p.normal, verts[(*t)[0]]);
-		planes.Add(p);
-		for(j=0;j<3;j++)
-		{
-			if(t->n[j]<t->id) continue;
-			Tri *s = tris[t->n[j]];
-			REAL3 snormal = TriNormal(verts[(*s)[0]],verts[(*s)[1]],verts[(*s)[2]]);
-			if(dot(snormal,p.normal)>=cos(bevangle*DEG2RAD)) continue;
-			REAL3 n = normalize(snormal+p.normal);
-			planes.Add(Plane(n,-dot(n,verts[maxdir(verts,verts_count,n)])));
-		}
-	}
-
-	for(i=0;i<tris.count;i++)if(tris[i])
-	{
-		delete tris[i]; // delete tris[i];
-	}
-	tris.count=0;
-	return 1;
-}
-
-int overhull(Plane *planes,int planes_count,float3 *verts, int verts_count,int maxplanes, 
-			 float3 *&verts_out, int &verts_count_out,  int *&faces_out, int &faces_count_out ,float inflate)
-{
-	int i,j;
-	// Urho3D: Return 0, not NULL, in function returning an int
-	if(verts_count <4) return 0;
-	maxplanes = Min(maxplanes,planes_count);
-	float3 bmin(verts[0]),bmax(verts[0]);
-	for(i=0;i<verts_count;i++) 
-	{
-		bmin = VectorMin(bmin,verts[i]);
-		bmax = VectorMax(bmax,verts[i]);
-	}
-	float diameter = magnitude(bmax-bmin);
-//	inflate *=diameter;   // RELATIVE INFLATION
-	bmin -= float3(inflate,inflate,inflate);
-	bmax += float3(inflate,inflate,inflate);
-	for(i=0;i<planes_count;i++)
-	{
-		planes[i].dist -= inflate;
-	}
-	float3 emin = bmin; // VectorMin(bmin,float3(0,0,0));
-	float3 emax = bmax; // VectorMax(bmax,float3(0,0,0));
-	float epsilon  = magnitude(emax-emin) * 0.025f;
-	planetestepsilon = magnitude(emax-emin) * PAPERWIDTH;
-	// todo: add bounding cube planes to force bevel. or try instead not adding the diameter expansion ??? must think.
-	// ConvexH *convex = ConvexHMakeCube(bmin - float3(diameter,diameter,diameter),bmax+float3(diameter,diameter,diameter));
-	ConvexH *c = ConvexHMakeCube(REAL3(bmin),REAL3(bmax)); 
-	int k;
-	while(maxplanes-- && (k=candidateplane(planes,planes_count,c,epsilon))>=0)
-	{
-		ConvexH *tmp = c;
-		c = ConvexHCrop(*tmp,planes[k]);
-		if(c==NULL) {c=tmp; break;} // might want to debug this case better!!!
-		if(!AssertIntact(*c)) {c=tmp; break;} // might want to debug this case better too!!!
-		delete tmp;
-	}
-
-	assert(AssertIntact(*c));
-	//return c;
-	faces_out = (int*)malloc(sizeof(int)*(1+c->facets.count+c->edges.count));     // new int[1+c->facets.count+c->edges.count];
-	faces_count_out=0;
-	i=0;
-	faces_out[faces_count_out++]=-1;
-	k=0;
-	while(i<c->edges.count)
-	{
-		j=1;
-		while(j+i<c->edges.count && c->edges[i].p==c->edges[i+j].p) { j++; }
-		faces_out[faces_count_out++]=j;
-		while(j--)
-		{
-			faces_out[faces_count_out++] = c->edges[i].v;
-			i++;
-		}
-		k++;
-	}
-	faces_out[0]=k; // number of faces.
-	assert(k==c->facets.count);
-	assert(faces_count_out == 1+c->facets.count+c->edges.count);
-	verts_out = c->vertices.element; // new float3[c->vertices.count]; 
-	verts_count_out = c->vertices.count;
-	for(i=0;i<c->vertices.count;i++)
-	{
-		verts_out[i] = float3(c->vertices[i]);
-	}
-	c->vertices.count=c->vertices.array_size=0;	c->vertices.element=NULL;
-	delete c;
-	return 1;
-}
-
-int overhullv(float3 *verts, int verts_count,int maxplanes, 
-			 float3 *&verts_out, int &verts_count_out,  int *&faces_out, int &faces_count_out ,float inflate,float bevangle,int vlimit)
-{
-	if(!verts_count) return 0;
-	extern int calchullpbev(float3 *verts,int verts_count,int vlimit, Array<Plane> &planes,float bevangle) ;
-	Array<Plane> planes;
-	int rc=calchullpbev(verts,verts_count,vlimit,planes,bevangle) ;
-	if(!rc) return 0;
-	return overhull(planes.element,planes.count,verts,verts_count,maxplanes,verts_out,verts_count_out,faces_out,faces_count_out,inflate);
-}
-
-
-bool ComputeHull(unsigned int vcount,const float *vertices,PHullResult &result,unsigned int vlimit,float inflate)
-{
-
-	int index_count;
-	int *faces;
-	float3 *verts_out;
-	int     verts_count_out;
-
-	if(inflate==0.0f)
-	{
-		int  *tris_out;
-		int    tris_count;
-		int ret = calchull( (float3 *) vertices, (int) vcount, tris_out, tris_count, vlimit );
-		if(!ret) return false;
-		result.mIndexCount = (unsigned int) (tris_count*3);
-		result.mFaceCount  = (unsigned int) tris_count;
-		result.mVertices   = (float*) vertices;
-		result.mVcount     = (unsigned int) vcount;
-		result.mIndices    = (unsigned int *) tris_out;
-		return true;
-	}
-
-	int ret = overhullv((float3*)vertices,vcount,35,verts_out,verts_count_out,faces,index_count,inflate,120.0f,vlimit);
-	if(!ret) return false;
-
-	Array<int3> tris;
-	int n=faces[0];
-	int k=1;
-	for(int i=0;i<n;i++)
-	{
-		int pn = faces[k++];
-		for(int j=2;j<pn;j++) tris.Add(int3(faces[k],faces[k+j-1],faces[k+j]));
-		k+=pn;
-	}
-	assert(tris.count == index_count-1-(n*3));
-
-	result.mIndexCount = (unsigned int) (tris.count*3);
-	result.mFaceCount  = (unsigned int) tris.count;
-	result.mVertices   = (float*) verts_out;
-	result.mVcount     = (unsigned int) verts_count_out;
-	result.mIndices    = (unsigned int *) tris.element;
-	tris.element=NULL; tris.count = tris.array_size=0;
-
-	return true;
-}
-
-
-void ReleaseHull(PHullResult &result)
-{
-	if ( result.mIndices )
-  {
-	  free(result.mIndices);
-	}
-
-	result.mVcount = 0;
-	result.mIndexCount = 0;
-	result.mIndices = 0;
-	result.mVertices = 0;
-	result.mIndices  = 0;
-}
-
-
-//*********************************************************************
-//*********************************************************************
-//********  HullLib header
-//*********************************************************************
-//*********************************************************************
-
-//*********************************************************************
-//*********************************************************************
-//********  HullLib implementation
-//*********************************************************************
-//*********************************************************************
-
-HullError HullLibrary::CreateConvexHull(const HullDesc       &desc,           // describes the input request
-																					HullResult           &result)         // contains the resulst
-{
-	HullError ret = QE_FAIL;
-
-
-	PHullResult hr;
-
-	unsigned int vcount = desc.mVcount;
-	if ( vcount < 8 ) vcount = 8;
-
-	float *vsource  = (float *) malloc( sizeof(float)*vcount*3);
-
-
-	float scale[3];
-
-	unsigned int ovcount;
-
-	bool ok = CleanupVertices(desc.mVcount,desc.mVertices, desc.mVertexStride, ovcount, vsource, desc.mNormalEpsilon, scale ); // normalize point cloud, remove duplicates!
-
-	if ( ok )
-	{
-
-
-		if ( 1 ) // scale vertices back to their original size.
-		{
-			for (unsigned int i=0; i<ovcount; i++)
-			{
-				float *v = &vsource[i*3];
-				v[0]*=scale[0];
-				v[1]*=scale[1];
-				v[2]*=scale[2];
-			}
-		}
-
-		float skinwidth = 0;
-		if ( desc.HasHullFlag(QF_SKIN_WIDTH) )
-			skinwidth = desc.mSkinWidth;
-
-		ok = ComputeHull(ovcount,vsource,hr,desc.mMaxVertices,skinwidth);
-
-		if ( ok )
-		{
-
-			// re-index triangle mesh so it refers to only used vertices, rebuild a new vertex table.
-			float *vscratch = (float *) malloc( sizeof(float)*hr.mVcount*3);
-			BringOutYourDead(hr.mVertices,hr.mVcount, vscratch, ovcount, hr.mIndices, hr.mIndexCount );
-
-			ret = QE_OK;
-
-			if ( desc.HasHullFlag(QF_TRIANGLES) ) // if he wants the results as triangle!
-			{
-				result.mPolygons          = false;
-				result.mNumOutputVertices = ovcount;
-				result.mOutputVertices    = (float *)malloc( sizeof(float)*ovcount*3);
-				result.mNumFaces          = hr.mFaceCount;
-				result.mNumIndices        = hr.mIndexCount;
-
-				result.mIndices           = (unsigned int *) malloc( sizeof(unsigned int)*hr.mIndexCount);
-
-				memcpy(result.mOutputVertices, vscratch, sizeof(float)*3*ovcount );
-
-  			if ( desc.HasHullFlag(QF_REVERSE_ORDER) )
-				{
-
-					const unsigned int *source = hr.mIndices;
-								unsigned int *dest   = result.mIndices;
-
-					for (unsigned int i=0; i<hr.mFaceCount; i++)
-					{
-						dest[0] = source[2];
-						dest[1] = source[1];
-						dest[2] = source[0];
-						dest+=3;
-						source+=3;
-					}
-
-				}
-				else
-				{
-					memcpy(result.mIndices, hr.mIndices, sizeof(unsigned int)*hr.mIndexCount);
-				}
-			}
-			else
-			{
-				result.mPolygons          = true;
-				result.mNumOutputVertices = ovcount;
-				result.mOutputVertices    = (float *)malloc( sizeof(float)*ovcount*3);
-				result.mNumFaces          = hr.mFaceCount;
-				result.mNumIndices        = hr.mIndexCount+hr.mFaceCount;
-				result.mIndices           = (unsigned int *) malloc( sizeof(unsigned int)*result.mNumIndices);
-				memcpy(result.mOutputVertices, vscratch, sizeof(float)*3*ovcount );
-
-				if ( 1 )
-				{
-					const unsigned int *source = hr.mIndices;
-								unsigned int *dest   = result.mIndices;
-					for (unsigned int i=0; i<hr.mFaceCount; i++)
-					{
-						dest[0] = 3;
-						if ( desc.HasHullFlag(QF_REVERSE_ORDER) )
-						{
-							dest[1] = source[2];
-							dest[2] = source[1];
-							dest[3] = source[0];
-						}
-						else
-						{
-							dest[1] = source[0];
-							dest[2] = source[1];
-							dest[3] = source[2];
-						}
-
-						dest+=4;
-						source+=3;
-					}
-				}
-			}
-			ReleaseHull(hr);
-			if ( vscratch )
-			{
-				free(vscratch);
-			}
-		}
-	}
-
-	if ( vsource )
-	{
-		free(vsource);
-	}
-
-
-	return ret;
-}
-
-
-
-HullError HullLibrary::ReleaseResult(HullResult &result) // release memory allocated for this result, we are done with it.
-{
-	if ( result.mOutputVertices )
-	{
-		free(result.mOutputVertices);
-		result.mOutputVertices = 0;
-	}
-	if ( result.mIndices )
-	{
-		free(result.mIndices);
-		result.mIndices = 0;
-	}
-	return QE_OK;
-}
-
-
-static void AddPoint(unsigned int &vcount,float *p,float x,float y,float z)
-{
-	float *dest = &p[vcount*3];
-	dest[0] = x;
-	dest[1] = y;
-	dest[2] = z;
-	vcount++;
-}
-
-
-float GetDist(float px,float py,float pz,const float *p2)
-{
-
-	float dx = px - p2[0];
-	float dy = py - p2[1];
-	float dz = pz - p2[2];
-
-	return dx*dx+dy*dy+dz*dz;
-}
-
-
-
-bool  HullLibrary::CleanupVertices(unsigned int svcount,
-																const float *svertices,
-																unsigned int stride,
-																unsigned int &vcount,       // output number of vertices
-																float *vertices,                 // location to store the results.
-																float  normalepsilon,
-																float *scale)
-{
-	if ( svcount == 0 ) return false;
-
-
-	#define EPSILON 0.000001f // close enough to consider two floating point numbers to be 'the same'.
-
-	bool ret = false;
-
-	vcount = 0;
-
-	float recip[3];
-
-	if ( scale )
-	{
-		scale[0] = 1;
-		scale[1] = 1;
-		scale[2] = 1;
-	}
-
-	float bmin[3] = {  FLT_MAX,  FLT_MAX,  FLT_MAX };
-	float bmax[3] = { -FLT_MAX, -FLT_MAX, -FLT_MAX };
-
-	const char *vtx = (const char *) svertices;
-
-	if ( 1 )
-	{
-		for (unsigned int i=0; i<svcount; i++)
-		{
-			const float *p = (const float *) vtx;
-
-			vtx+=stride;
-
-			for (int j=0; j<3; j++)
-			{
-				if ( p[j] < bmin[j] ) bmin[j] = p[j];
-				if ( p[j] > bmax[j] ) bmax[j] = p[j];
-			}
-		}
-	}
-
-	float dx = bmax[0] - bmin[0];
-	float dy = bmax[1] - bmin[1];
-	float dz = bmax[2] - bmin[2];
-
-	float center[3];
-
-	center[0] = dx*0.5f + bmin[0];
-	center[1] = dy*0.5f + bmin[1];
-	center[2] = dz*0.5f + bmin[2];
-
-	if ( dx < EPSILON || dy < EPSILON || dz < EPSILON || svcount < 3 )
-	{
-
-		float len = FLT_MAX;
-
-		if ( dx > EPSILON && dx < len ) len = dx;
-		if ( dy > EPSILON && dy < len ) len = dy;
-		if ( dz > EPSILON && dz < len ) len = dz;
-
-		if ( len == FLT_MAX )
-		{
-			dx = dy = dz = 0.01f; // one centimeter
-		}
-		else
-		{
-			if ( dx < EPSILON ) dx = len * 0.05f; // 1/5th the shortest non-zero edge.
-			if ( dy < EPSILON ) dy = len * 0.05f;
-			if ( dz < EPSILON ) dz = len * 0.05f;
-		}
-
-		float x1 = center[0] - dx;
-		float x2 = center[0] + dx;
-
-		float y1 = center[1] - dy;
-		float y2 = center[1] + dy;
-
-		float z1 = center[2] - dz;
-		float z2 = center[2] + dz;
-
-		AddPoint(vcount,vertices,x1,y1,z1);
-		AddPoint(vcount,vertices,x2,y1,z1);
-		AddPoint(vcount,vertices,x2,y2,z1);
-		AddPoint(vcount,vertices,x1,y2,z1);
-		AddPoint(vcount,vertices,x1,y1,z2);
-		AddPoint(vcount,vertices,x2,y1,z2);
-		AddPoint(vcount,vertices,x2,y2,z2);
-		AddPoint(vcount,vertices,x1,y2,z2);
-
-		return true; // return cube
-
-
-	}
-	else
-	{
-		if ( scale )
-		{
-			scale[0] = dx;
-			scale[1] = dy;
-			scale[2] = dz;
-
-			recip[0] = 1 / dx;
-			recip[1] = 1 / dy;
-			recip[2] = 1 / dz;
-
-			center[0]*=recip[0];
-			center[1]*=recip[1];
-			center[2]*=recip[2];
-
-		}
-
-	}
-
-
-
-	vtx = (const char *) svertices;
-
-	for (unsigned int i=0; i<svcount; i++)
-	{
-
-		const float *p = (const float *)vtx;
-		vtx+=stride;
-
-		float px = p[0];
-		float py = p[1];
-		float pz = p[2];
-
-		if ( scale )
-		{
-			px = px*recip[0]; // normalize
-			py = py*recip[1]; // normalize
-			pz = pz*recip[2]; // normalize
-		}
-
-		if ( 1 )
-		{
-			unsigned int j;
-
-			for (j=0; j<vcount; j++)
-			{
-				float *v = &vertices[j*3];
-
-				float x = v[0];
-				float y = v[1];
-				float z = v[2];
-
-				float dx = fabsf(x - px );
-				float dy = fabsf(y - py );
-				float dz = fabsf(z - pz );
-
-				if ( dx < normalepsilon && dy < normalepsilon && dz < normalepsilon )
-				{
-					// ok, it is close enough to the old one
-					// now let us see if it is further from the center of the point cloud than the one we already recorded.
-					// in which case we keep this one instead.
-
-					float dist1 = GetDist(px,py,pz,center);
-					float dist2 = GetDist(v[0],v[1],v[2],center);
-
-					if ( dist1 > dist2 )
-					{
-						v[0] = px;
-						v[1] = py;
-						v[2] = pz;
-					}
-
-					break;
-				}
-			}
-
-			if ( j == vcount )
-			{
-				float *dest = &vertices[vcount*3];
-				dest[0] = px;
-				dest[1] = py;
-				dest[2] = pz;
-				vcount++;
-			}
-		}
-	}
-
-	// ok..now make sure we didn't prune so many vertices it is now invalid.
-	if ( 1 )
-	{
-		float bmin[3] = {  FLT_MAX,  FLT_MAX,  FLT_MAX };
-		float bmax[3] = { -FLT_MAX, -FLT_MAX, -FLT_MAX };
-
-		for (unsigned int i=0; i<vcount; i++)
-		{
-			const float *p = &vertices[i*3];
-			for (int j=0; j<3; j++)
-			{
-				if ( p[j] < bmin[j] ) bmin[j] = p[j];
-				if ( p[j] > bmax[j] ) bmax[j] = p[j];
-			}
-		}
-
-		float dx = bmax[0] - bmin[0];
-		float dy = bmax[1] - bmin[1];
-		float dz = bmax[2] - bmin[2];
-
-		if ( dx < EPSILON || dy < EPSILON || dz < EPSILON || vcount < 3)
-		{
-			float cx = dx*0.5f + bmin[0];
-			float cy = dy*0.5f + bmin[1];
-			float cz = dz*0.5f + bmin[2];
-
-			float len = FLT_MAX;
-
-			if ( dx >= EPSILON && dx < len ) len = dx;
-			if ( dy >= EPSILON && dy < len ) len = dy;
-			if ( dz >= EPSILON && dz < len ) len = dz;
-
-			if ( len == FLT_MAX )
-			{
-				dx = dy = dz = 0.01f; // one centimeter
-			}
-			else
-			{
-				if ( dx < EPSILON ) dx = len * 0.05f; // 1/5th the shortest non-zero edge.
-				if ( dy < EPSILON ) dy = len * 0.05f;
-				if ( dz < EPSILON ) dz = len * 0.05f;
-			}
-
-			float x1 = cx - dx;
-			float x2 = cx + dx;
-
-			float y1 = cy - dy;
-			float y2 = cy + dy;
-
-			float z1 = cz - dz;
-			float z2 = cz + dz;
-
-			vcount = 0; // add box
-
-			AddPoint(vcount,vertices,x1,y1,z1);
-			AddPoint(vcount,vertices,x2,y1,z1);
-			AddPoint(vcount,vertices,x2,y2,z1);
-			AddPoint(vcount,vertices,x1,y2,z1);
-			AddPoint(vcount,vertices,x1,y1,z2);
-			AddPoint(vcount,vertices,x2,y1,z2);
-			AddPoint(vcount,vertices,x2,y2,z2);
-			AddPoint(vcount,vertices,x1,y2,z2);
-
-			return true;
-		}
-	}
-
-	return true;
-}
-
-void HullLibrary::BringOutYourDead(const float *verts,unsigned int vcount, float *overts,unsigned int &ocount,unsigned int *indices,unsigned indexcount)
-{
-	unsigned int *used = (unsigned int *)malloc(sizeof(unsigned int)*vcount);
-	memset(used,0,sizeof(unsigned int)*vcount);
-
-	ocount = 0;
-
-	for (unsigned int i=0; i<indexcount; i++)
-	{
-		unsigned int v = indices[i]; // original array index
-
-		assert( v >= 0 && v < vcount );
-
-		if ( used[v] ) // if already remapped
-		{
-			indices[i] = used[v]-1; // index to new array
-		}
-		else
-		{
-
-			indices[i] = ocount;      // new index mapping
-
-			overts[ocount*3+0] = verts[v*3+0]; // copy old vert to new vert array
-			overts[ocount*3+1] = verts[v*3+1];
-			overts[ocount*3+2] = verts[v*3+2];
-
-			ocount++; // increment output vert count
-
-			assert( ocount >=0 && ocount <= vcount );
-
-			used[v] = ocount; // assign new index remapping
-		}
-	}
-
-	free(used);
-}
-
-}
-
->>>>>>> 61258e20
